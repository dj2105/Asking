<!doctype html>
<html lang="en-GB">
  <head>
    <meta charset="utf-8" />
    <meta name="viewport" content="width=device-width, initial-scale=1" />
    <title>Jemima’s Asking</title>

    <link rel="stylesheet" href="./styles.css" />
    <link rel="icon" href="./favicon.ico" />

    <script type="importmap">
    {
      "imports": {
        "firebase/app": "https://www.gstatic.com/firebasejs/12.4.0/firebase-app.js",
        "firebase/auth": "https://www.gstatic.com/firebasejs/12.4.0/firebase-auth.js",
        "firebase/firestore": "https://www.gstatic.com/firebasejs/12.4.0/firebase-firestore.js"
      }
    }
    </script>
  </head>
  <body>
    <div id="app"></div>

    <p
      id="emuBanner"
      hidden
      style="display:flex;align-items:center;justify-content:center;position:fixed;left:0;bottom:0;width:100%;margin:0;padding:4px 0;font-size:.9em;background:rgba(255,255,255,.9);border-top:1px solid #e0e0e0;z-index:1000;"
    >
      Running in emulator mode. Do not use with production credentials.
    </p>

    <script type="module">
      const applyConfig = (candidate) => {
        if (!candidate || typeof candidate !== "object") return false;
        window.__FIREBASE_CONFIG__ = candidate;
        return true;
      };

      async function loadHostingConfig() {
        const ctl = new AbortController();
        const timeout = setTimeout(() => ctl.abort(), 1500);
        try {
          const res = await fetch("./__/firebase/init.json", { cache: "no-store", signal: ctl.signal });
          if (!res.ok) return false;
          const json = await res.json();
          return applyConfig(json);
        } catch (_) {
          return false;
        } finally {
          clearTimeout(timeout);
        }
      }

<<<<<<< HEAD
      async function loadLocalConfig() {
        try {
          const mod = await import("./firebase.config.js");
          const candidate = mod?.default ?? mod?.config ?? mod;
          return applyConfig(candidate);
        } catch (error) {
          if (error && typeof error === "object") {
            const message = String(error.message || error);
            const missingModule = message.includes("Cannot find module") || message.includes("Failed to fetch dynamically imported module");
            if (!missingModule) {
              console.warn("[firebase] Failed to load firebase.config.js", error);
            }
          }
          return false;
        }
=======
  // Try to fetch Hosting config; don't block if missing (local Python server etc.)
  async function injectFirebaseConfig() {
    const ctl = new AbortController();
    const timeout = setTimeout(() => ctl.abort(), 1500);
    try {
      const res = await fetch("./__/firebase/init.json", { cache: "no-store", signal: ctl.signal });
      if (res.ok) {
        const json = await res.json();
        if (json && typeof json === "object") window.__FIREBASE_CONFIG__ = json;
>>>>>>> 6a1af8a3
      }

<<<<<<< HEAD
      async function injectFirebaseConfig() {
        if (applyConfig(window.__FIREBASE_CONFIG__)) return true;
        if (await loadHostingConfig()) return true;
        if (await loadLocalConfig()) return true;
        console.warn(
          "[firebase] No configuration found. Provide window.__FIREBASE_CONFIG__ or docs/firebase.config.js so Firestore can initialise."
        );
        return false;
      }

      // Optional: show emulator banner only on localhost or ?emu=1
      const qs = new URLSearchParams(location.search);
      const isLocal = ["localhost", "127.0.0.1"].includes(location.hostname) || qs.get("emu") === "1";
      const banner = document.getElementById("emuBanner");
      if (isLocal && banner) banner.style.display = "block";

      await injectFirebaseConfig();
      await import("./src/main.js");   // <— exactly one import; do NOT duplicate
    </script>
=======
  await injectFirebaseConfig();
  await import("./src/main.js");   // <— exactly one import; do NOT duplicate
</script>
>>>>>>> 6a1af8a3
  </body>
</html><|MERGE_RESOLUTION|>--- conflicted
+++ resolved
@@ -51,23 +51,6 @@
         }
       }
 
-<<<<<<< HEAD
-      async function loadLocalConfig() {
-        try {
-          const mod = await import("./firebase.config.js");
-          const candidate = mod?.default ?? mod?.config ?? mod;
-          return applyConfig(candidate);
-        } catch (error) {
-          if (error && typeof error === "object") {
-            const message = String(error.message || error);
-            const missingModule = message.includes("Cannot find module") || message.includes("Failed to fetch dynamically imported module");
-            if (!missingModule) {
-              console.warn("[firebase] Failed to load firebase.config.js", error);
-            }
-          }
-          return false;
-        }
-=======
   // Try to fetch Hosting config; don't block if missing (local Python server etc.)
   async function injectFirebaseConfig() {
     const ctl = new AbortController();
@@ -77,33 +60,10 @@
       if (res.ok) {
         const json = await res.json();
         if (json && typeof json === "object") window.__FIREBASE_CONFIG__ = json;
->>>>>>> 6a1af8a3
       }
 
-<<<<<<< HEAD
-      async function injectFirebaseConfig() {
-        if (applyConfig(window.__FIREBASE_CONFIG__)) return true;
-        if (await loadHostingConfig()) return true;
-        if (await loadLocalConfig()) return true;
-        console.warn(
-          "[firebase] No configuration found. Provide window.__FIREBASE_CONFIG__ or docs/firebase.config.js so Firestore can initialise."
-        );
-        return false;
-      }
-
-      // Optional: show emulator banner only on localhost or ?emu=1
-      const qs = new URLSearchParams(location.search);
-      const isLocal = ["localhost", "127.0.0.1"].includes(location.hostname) || qs.get("emu") === "1";
-      const banner = document.getElementById("emuBanner");
-      if (isLocal && banner) banner.style.display = "block";
-
-      await injectFirebaseConfig();
-      await import("./src/main.js");   // <— exactly one import; do NOT duplicate
-    </script>
-=======
   await injectFirebaseConfig();
   await import("./src/main.js");   // <— exactly one import; do NOT duplicate
 </script>
->>>>>>> 6a1af8a3
   </body>
 </html>