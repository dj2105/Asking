--- conflicted
+++ resolved
@@ -109,39 +109,6 @@
   border-color: #000000;
 }
 
-<<<<<<< HEAD
-=======
-.view-marking .round-panel__step.round-panel__step--tick {
-  background: var(--rq-green);
-  border-color: #000000;
-  color: #000000;
-}
-
-.view-marking .round-panel__step.round-panel__step--unknown {
-  background: var(--rq-cyan);
-  border-color: #000000;
-  color: #000000;
-}
-
-.view-marking .round-panel__step.round-panel__step--cross {
-  background: var(--rq-red);
-  border-color: #000000;
-  color: #000000;
-}
-
-.view-marking .round-panel__steps.is-complete .round-panel__step.round-panel__step--tick {
-  background: var(--rq-green);
-}
-
-.view-marking .round-panel__steps.is-complete .round-panel__step.round-panel__step--unknown {
-  background: var(--rq-cyan);
-}
-
-.view-marking .round-panel__steps.is-complete .round-panel__step.round-panel__step--cross {
-  background: var(--rq-red);
-}
-
->>>>>>> 8d3cdb0a
 .view-questions .round-panel__content,
 .view-marking .round-panel__content {
   margin-top: 4px;
@@ -445,24 +412,16 @@
 
 .view-questions .round-panel__ready-actions {
   display: none;
-<<<<<<< HEAD
   flex-direction: column;
   align-items: center;
   gap: 10px;
   margin-top: 4px;
-=======
-  align-items: stretch;
-  justify-content: center;
-  gap: 10px;
-  margin-top: 10px;
->>>>>>> 8d3cdb0a
 }
 
 .view-questions .round-panel__ready-actions.is-visible {
   display: flex;
 }
 
-<<<<<<< HEAD
 .view-questions .round-panel__ready-arrows {
   display: flex;
   align-items: center;
@@ -491,29 +450,6 @@
 
 .view-questions .round-panel__ready-arrow--right {
   animation-name: arrowsSlideRight;
-=======
-.view-questions .round-panel__ready-stack {
-  display: flex;
-  flex-direction: column;
-  align-items: center;
-  justify-content: center;
-  gap: 10px;
-  padding: 4px 2px;
-}
-
-.view-questions .round-panel__ready-edit {
-  padding: 12px 14px 10px;
-  border: 3px solid var(--rq-border);
-  background: var(--rq-bg);
-  color: var(--rq-ink);
-  font-size: 12px;
-  font-weight: 700;
-  letter-spacing: 1.5px;
-  text-transform: uppercase;
-  text-align: center;
-  box-shadow: 0 0 0 3px var(--rq-shadow);
-  min-width: 220px;
->>>>>>> 8d3cdb0a
 }
 
 .view-questions .round-panel__ready-label {
