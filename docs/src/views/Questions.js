// /src/views/Questions.js
//
// Questions phase — floating award-style card with stepped navigation.
// • Shows player’s three questions one at a time inside a centred panel.
// • Selecting an option holds the highlight for 0.5s, then auto-advances to the next unanswered question.
// • Once all three are answered the Submit button activates (styled like Award continue button).
// • Submission writes answers.{role}.{round} = [{ chosen }, …] and timestamps.updatedAt.
// • Back navigation is guarded; attempting to leave prompts a Return to Lobby confirmation.

import { ensureAuth, db } from "../lib/firebase.js";
import {
  doc,
  collection,
  getDoc,
  updateDoc,
  onSnapshot,
  serverTimestamp,
} from "firebase/firestore";

import { resumeRoundTimer, pauseRoundTimer } from "../lib/RoundTimer.js";
import { clampCode, getHashParams, getStoredRole, timeUntil } from "../lib/util.js";
import {
  BOT_ACTION_DELAY_MS,
  ensureBotGuestAnswers,
  getBotSectionStartFromData,
  hasBot,
} from "../lib/SinglePlayerBot.js";
import { applyStageTheme } from "../lib/theme.js";

const roundTier = (r) => (r <= 1 ? "easy" : r === 2 ? "medium" : "hard");

const DEFAULT_HEADING = "QUESTIONS";
const JEMIMA_HEADING = "WHICH YEAR...?";
const MARKING_READY_GRACE_MS = 10_000;

function balanceQuestionText(input = "") {
  const raw = String(input || "").replace(/\s+/g, " ").trim();
  if (!raw) return "";
  const words = raw.split(" ");
  if (words.length < 4) return raw;
  const firstCount = Math.ceil(words.length / 2);
  const secondCount = words.length - firstCount;
  if (secondCount <= 1) return raw;
  const firstLine = words.slice(0, firstCount).join(" ");
  const secondLine = words.slice(firstCount).join(" ");
  if (!secondLine || secondLine.split(" ").length <= 1) return raw;
  return `${firstLine}\n${secondLine}`;
}

const normaliseClue = (value) => {
  if (typeof value === "string") return value.trim();
  return "";
};

const resolveClue = (roomData = {}, fallbackMaths = {}, round = 1) => {
  const roundNumber = Number(round) || 1;
  const arrIndex = roundNumber - 1;
  if (roomData && typeof roomData === "object") {
    const direct = normaliseClue(roomData.clues?.[roundNumber]);
    if (direct) return direct;
    if (Array.isArray(roomData.maths?.events) && arrIndex >= 0) {
      const eventPrompt = normaliseClue(roomData.maths.events[arrIndex]?.prompt);
      if (eventPrompt) return eventPrompt;
    }
    if (Array.isArray(roomData.maths?.clues) && arrIndex >= 0) {
      const mathsClue = normaliseClue(roomData.maths.clues[arrIndex]);
      if (mathsClue) return mathsClue;
    }
  }
  if (fallbackMaths && typeof fallbackMaths === "object" && arrIndex >= 0) {
    if (Array.isArray(fallbackMaths.events)) {
      const eventPrompt = normaliseClue(fallbackMaths.events[arrIndex]?.prompt);
      if (eventPrompt) return eventPrompt;
    }
    if (Array.isArray(fallbackMaths.clues)) {
      const fallback = normaliseClue(fallbackMaths.clues[arrIndex]);
      if (fallback) return fallback;
    }
  }
  return "";
};

const FALLBACK_ITEMS = [
  {
    question: "In the sentence “She sang happily”, which part of speech is “happily”?",
    correct: "Adverb",
    wrong: "Gerund",
  },
  {
    question: "Which planet is nicknamed the Red Planet?",
    correct: "Mars",
    wrong: "Jupiter",
  },
  {
    question: "What is the value of 9 × 7?",
    correct: "63",
    wrong: "56",
  },
];

function el(tag, attrs = {}, kids = []) {
  const node = document.createElement(tag);
  for (const k in attrs) {
    const v = attrs[k];
    if (k === "class") node.className = v;
    else if (k.startsWith("on") && typeof v === "function") node.addEventListener(k.slice(2), v);
    else node.setAttribute(k, v);
  }
  (Array.isArray(kids) ? kids : [kids]).forEach((child) =>
    node.appendChild(typeof child === "string" ? document.createTextNode(child) : child)
  );
  return node;
}

function shuffle2(a, b) {
  return Math.random() < 0.5 ? [a, b] : [b, a];
}

const roomRef = (code) => doc(db, "rooms", code);
const roundSubColRef = (code) => collection(roomRef(code), "rounds");

export default {
  async mount(container) {
    const me = await ensureAuth();

    const params = getHashParams();
    const code = clampCode(params.get("code") || "");
    const requestedRound = parseInt(params.get("round") || "", 10);
    let round = Number.isFinite(requestedRound) && requestedRound > 0 ? requestedRound : null;

    applyStageTheme("questions", round || 1);

    container.innerHTML = "";

    try {
      window.scrollTo({ top: 0, behavior: "instant" });
    } catch {}

    const root = el("div", { class: "view view-questions stage-center" });
    const panel = el("div", { class: "round-panel" });
    const heading = el("h2", { class: "round-panel__heading mono" }, DEFAULT_HEADING);

    const steps = el("div", { class: "round-panel__steps" });
    const stepButtons = [0, 1, 2].map((i) => {
      const btn = el(
        "button",
        {
          class: "round-panel__step mono",
          type: "button",
          "aria-label": `Question ${i + 1}`,
        },
        String(i + 1)
      );
      steps.appendChild(btn);
      return btn;
    });

    const content = el("div", { class: "round-panel__content" });
    const promptText = el("span", { class: "round-panel__question-text" }, "");
    const prompt = el("div", { class: "round-panel__question mono" }, [
      promptText,
      el("span", { class: "typing-dots", "aria-hidden": "true" }, [
        el("span", { class: "typing-dots__dot" }, ""),
        el("span", { class: "typing-dots__dot" }, ""),
        el("span", { class: "typing-dots__dot" }, ""),
      ]),
    ]);
    const statusNote = el(
      "div",
      { class: "round-panel__status-note mono is-hidden" },
      ""
    );
    const choicesWrap = el("div", { class: "round-panel__choices" });
    const choiceButtons = [0, 1].map(() => {
      const btn = el(
        "button",
        { class: "round-panel__choice mono", type: "button" },
        ""
      );
      choicesWrap.appendChild(btn);
      return btn;
    });

    content.appendChild(prompt);
    content.appendChild(statusNote);
    content.appendChild(choicesWrap);

    const readyBtn = el(
      "button",
      {
        class: "btn round-panel__submit mono btn-ready",
        type: "button",
      },
      "SUBMIT"
    );
    readyBtn.style.display = "none";

    const toMarkingBtn = el(
      "button",
      {
        class: "btn round-panel__submit mono btn-ready round-panel__nav",
        type: "button",
      },
      "GO TO MARKING"
    );
    toMarkingBtn.style.display = "none";

    panel.appendChild(heading);
    panel.appendChild(steps);
    panel.appendChild(content);
    panel.appendChild(readyBtn);
    panel.appendChild(toMarkingBtn);
    root.appendChild(panel);

    const markingCountdownOverlay = el("div", { class: "marking-countdown-overlay is-hidden" });
    const markingCountdownValue = el("div", { class: "mono countdown-big" }, "3");
    markingCountdownOverlay.appendChild(markingCountdownValue);
    root.appendChild(markingCountdownOverlay);

    const backOverlay = el("div", { class: "back-confirm" });
    const backPanel = el("div", { class: "back-confirm__panel mono" });
    const backTitle = el("div", { class: "back-confirm__title" }, "RETURN TO LOBBY?");
    const backActions = el("div", { class: "back-confirm__actions" });
    const backYes = el(
      "button",
      { class: "btn back-confirm__btn mono", type: "button" },
      "YES"
    );
    const backNo = el(
      "button",
      { class: "btn outline back-confirm__btn mono", type: "button" },
      "NO"
    );
    backActions.appendChild(backYes);
    backActions.appendChild(backNo);
    backPanel.appendChild(backTitle);
    backPanel.appendChild(backActions);
    backOverlay.appendChild(backPanel);

    root.appendChild(backOverlay);
    container.appendChild(root);

    const setPrompt = (text, { status = false, variant = "question", showDots = false } = {}) => {
      const displayText = status ? String(text || "") : balanceQuestionText(text);
      promptText.textContent = displayText;
      const isClue = !status && variant === "clue";
      prompt.classList.toggle("round-panel__question--status", status);
      prompt.classList.toggle("round-panel__question--clue", isClue);
      content.classList.toggle("round-panel__content--status", status);
      content.classList.toggle("round-panel__content--comment", isClue);
      prompt.classList.toggle("has-typing-dots", Boolean(showDots));
      const dots = prompt.querySelector(".typing-dots");
      if (dots) dots.style.display = showDots ? "inline-flex" : "none";
    };

    const showStatusNote = (text) => {
      statusNote.textContent = text || "";
      statusNote.classList.remove("is-hidden");
    };

    const hideStatusNote = () => {
      statusNote.textContent = "";
      if (!statusNote.classList.contains("is-hidden")) {
        statusNote.classList.add("is-hidden");
      }
    };

    const setHeading = (value = DEFAULT_HEADING) => {
      heading.textContent = value;
    };

    const setChoicesVisible = (visible) => {
      choicesWrap.classList.toggle("is-hidden", !visible);
    };

    const setPromptVisible = (visible) => {
      prompt.style.display = visible ? "" : "none";
    };

    const applySubmitReadyLayout = (active, { forceChoicesVisible = null } = {}) => {
      const hideQa = active && !published && !submitting;
<<<<<<< HEAD
      const choicesVisible =
        typeof forceChoicesVisible === "boolean" ? forceChoicesVisible : !hideQa;
      setPromptVisible(!hideQa);
      setChoicesVisible(choicesVisible);
      const hideContent = hideQa && !choicesVisible;
      content.classList.toggle("round-panel__content--submit-ready", hideQa);
      content.style.display = hideContent ? "none" : "";
=======
      content.classList.toggle("round-panel__content--submit-ready", hideQa);
      panel.classList.toggle("round-panel--submit-ready", hideQa);
>>>>>>> a0e9d49a
    };

    let idx = 0;
    const chosen = ["", "", ""];
    let triplet = [];
    let published = false;
    let submitting = false;
    let readyPreviewMode = false;
    let advanceTimer = null;
    let swapTimer = null;
    let stepLabelsLocked = false;
    let stepLabelTimer = null;
    let showingClue = false;
    let fallbackMaths = {};
    let latestRoomData = {};
    let timerStarted = false;
    let submittedAlready = false;
    let oppSubmitted = false;
    let myMarkingReady = false;
    let oppMarkingReady = false;
    let goToMarkingClicked = false;
    let markingCountdownStartAt = null;
    let countdownTimer = null;
    let markingFlipInFlight = false;
    let bothMarkingReadySince = null;
    let fallbackTriggeredAt = null;
    let mathsClueVisible = false;
    let submissionRank = null;
    let submittedScreen = null;
    let botQuestionsStartAt = null;
    let goToMarkingUnlocked = false;
    let waitingForOpponentAfterClick = false;

    const effectiveRound = () => {
      return Number.isFinite(round) && round > 0 ? round : 1;
    };

    const questionOffset = () => (effectiveRound() - 1) * 3;

    const optionLetter = (index) => String.fromCharCode(65 + index);

    const resolveAnswerLetter = (questionIndex) => {
      const selection = chosen[questionIndex] || "";
      if (!selection) return "";
      const entry = triplet[questionIndex] || {};
      const options = Array.isArray(entry.options) ? entry.options : [];
      const idxFound = options.findIndex((opt) => opt === selection);
      if (idxFound < 0) return "";
      return optionLetter(idxFound);
    };

    const refreshStepLabels = () => {
      const base = questionOffset();
      stepButtons.forEach((btn, i) => {
        const number = base + i + 1;
        const letter = resolveAnswerLetter(i);
        const labelText = letter || String(number);
        btn.textContent = labelText;
        const aria = letter
          ? `Question ${number} answered option ${letter}`
          : `Question ${number}`;
        btn.setAttribute("aria-label", aria);
      });
    };

    let stopWatcher = null;
    let alive = true;
    let guardAllowNavigation = false;
    let guardReverting = false;
    const lockedHash = location.hash;

    const clearAdvanceTimer = () => {
      if (advanceTimer) {
        clearTimeout(advanceTimer);
        advanceTimer = null;
      }
    };

    const clearSwapTimer = () => {
      if (swapTimer) {
        clearTimeout(swapTimer);
        swapTimer = null;
      }
    };

    const clearStepLabelTimer = () => {
      if (stepLabelTimer) {
        clearTimeout(stepLabelTimer);
        stepLabelTimer = null;
      }
    };

    const applyStepLabels = () => {
      if (!stepLabelsLocked) {
        refreshStepLabels();
      }
    };

    const lockStepLabels = (ms) => {
      clearStepLabelTimer();
      if (ms && ms > 0) {
        stepLabelsLocked = true;
        stepLabelTimer = setTimeout(() => {
          stepLabelTimer = null;
          stepLabelsLocked = false;
          refreshStepLabels();
        }, ms);
      } else {
        stepLabelsLocked = false;
        refreshStepLabels();
      }
    };

    const unlockStepLabels = () => {
      lockStepLabels(0);
    };

    const animateSwap = (renderFn) => {
      clearSwapTimer();
      content.classList.add("is-leaving");
      swapTimer = setTimeout(() => {
        swapTimer = null;
        renderFn();
        content.classList.remove("is-leaving");
        content.classList.add("is-entering");
        requestAnimationFrame(() => {
          content.classList.remove("is-entering");
        });
      }, 140);
    };

    const renderSteps = () => {
      applyStepLabels();
      const inSubmitReady = readyPreviewMode && !published && !submitting;
      steps.classList.toggle("is-hidden", published || submitting);
      steps.classList.toggle("is-complete", isRoundComplete());
      const dormant = published || submitting;
      steps.classList.toggle("is-dormant", dormant);
      steps.classList.toggle("is-submit-ready", inSubmitReady);
      const allowActive = !(published || submitting || showingClue || readyPreviewMode);
      const allowAnswered = !readyPreviewMode;
      stepButtons.forEach((btn, i) => {
        const isActive = allowActive && i === idx && !inSubmitReady;
        btn.classList.toggle("is-active", isActive);
        btn.classList.toggle("is-answered", allowAnswered && Boolean(chosen[i]));
        btn.disabled = triplet.length === 0 || published || submitting;
      });
    };

    const renderChoices = () => {
      const current = triplet[idx] || {};
      const currentSelection = chosen[idx] || "";
      const inReadyPreview = readyPreviewMode && !published && !submitting;
      choiceButtons.forEach((btn, i) => {
        const option = current.options?.[i] || "";
        btn.textContent = option;
        const isSelected = option && currentSelection === option && !inReadyPreview;
        btn.classList.toggle("is-selected", isSelected);
        btn.classList.toggle("is-ready-preview", inReadyPreview);
        if (!isSelected) {
          btn.classList.remove("is-blinking");
          btn.classList.remove("is-blinking-fast");
        }
        btn.disabled = !option || published || submitting;
      });
    };

    const isRoundComplete = () => triplet.length > 0 && chosen.every((value) => Boolean(value));

    const hideReadyPrompt = () => {
      showingClue = false;
      readyPreviewMode = false;
      panel.classList.remove("round-panel--ready-preview");
      content.classList.remove("round-panel__content--ready-preview");
      readyBtn.style.display = "none";
      readyBtn.disabled = false;
      readyBtn.textContent = "SUBMIT";
      readyBtn.classList.remove("round-panel__submit--ready");
      readyBtn.classList.remove("round-panel__submit--waiting");
      if (!readyBtn.classList.contains("btn-ready")) {
        readyBtn.classList.add("btn-ready");
      }
      readyBtn.classList.remove("throb");
      hideStatusNote();
      setHeading(DEFAULT_HEADING);
      heading.style.display = "";
      applySubmitReadyLayout(false);
    };

    const getClueText = () => {
      const text = resolveClue(latestRoomData, fallbackMaths, effectiveRound());
      return text || "Jemima’s clue is on its way…";
    };

    const showReadyPrompt = ({ animate = true } = {}) => {
      if (published || submitting) return;
      showingClue = false;
      readyPreviewMode = true;
      panel.classList.add("round-panel--ready-preview");
      content.classList.add("round-panel__content--ready-preview");
      const render = () => {
        setHeading(DEFAULT_HEADING);
        setPrompt("", { status: false });
        setChoicesVisible(true);
        hideStatusNote();
        applySubmitReadyLayout(true, { forceChoicesVisible: true });
        readyBtn.style.display = "";
        readyBtn.disabled = false;
        readyBtn.textContent = "SUBMIT";
        readyBtn.classList.add("btn-ready");
        readyBtn.classList.add("round-panel__submit--ready");
        readyBtn.classList.remove("round-panel__submit--waiting");
        readyBtn.classList.add("throb");
      };
      if (animate) animateSwap(render);
      else render();
      renderSteps();
    };

    const clearCountdownTimer = () => {
      if (countdownTimer) {
        clearInterval(countdownTimer);
        countdownTimer = null;
      }
    };

    const attemptMarkingFlip = async (reason = "tick") => {
      if (!markingCountdownStartAt) return;
      if (myRole !== "host") return;
      const ms = timeUntil(markingCountdownStartAt);
      if (ms > 0) return;
      if (markingFlipInFlight) return;
      markingFlipInFlight = true;
      console.debug(
        "[questions] attempting marking flip (%s) — round=%s startAt=%s",
        reason,
        round,
        markingCountdownStartAt
      );
      try {
        await updateDoc(rRef, {
          state: "marking",
          "markingCountdown.startAt": null,
          "markingCountdown.round": null,
          "timestamps.updatedAt": serverTimestamp(),
        });
        console.debug("[questions] marking flip succeeded (round %s)", round);
      } catch (err) {
        console.warn("[questions] failed to flip to marking (%s):", reason, err);
      } finally {
        markingFlipInFlight = false;
      }
    };

    const renderMarkingCountdown = () => {
      if (!markingCountdownStartAt) return;
      const ms = timeUntil(markingCountdownStartAt);
      const secs = Math.max(0, Math.ceil(ms / 1000));
      hideStatusNote();
      markingCountdownValue.textContent = String(secs);
      markingCountdownOverlay.classList.remove("is-hidden");
      toMarkingBtn.style.display = "none";
      if (myRole === "host" && ms <= 0) {
        attemptMarkingFlip("countdown-tick");
      }
    };

    const hideMarkingCountdown = () => {
      markingCountdownOverlay.classList.add("is-hidden");
    };

    const applySubmittedFrame = () => {
      published = true;
      showingClue = false;
      readyPreviewMode = false;
      panel.classList.remove("round-panel--ready-preview");
      content.classList.remove("round-panel__content--ready-preview");
      heading.style.display = "";
      steps.classList.add("is-hidden");
      setPromptVisible(true);
      content.classList.remove("round-panel__content--submit-ready");
      panel.classList.remove("round-panel--submit-ready");
      panel.classList.remove("round-panel--maths-clue");
      setChoicesVisible(false);
      readyBtn.style.display = "none";
      pauseRoundTimer(timerContext);
      hideMarkingCountdown();
    };

    const renderFirstSubmitButton = () => {
      if (submittedScreen !== "first") return;
      if (markingCountdownStartAt) {
        renderMarkingCountdown();
        return;
      }
      const waitingForOpponent = !oppSubmitted;
      const awaitingMarkingStart = myMarkingReady || goToMarkingClicked;
      if (waitingForOpponentAfterClick && !waitingForOpponent) {
        waitingForOpponentAfterClick = false;
      }
      toMarkingBtn.style.display = "";
      if (awaitingMarkingStart) {
        goToMarkingUnlocked = false;
        toMarkingBtn.disabled = true;
        toMarkingBtn.textContent = waitingLabel;
        toMarkingBtn.classList.add("round-panel__submit--waiting");
        toMarkingBtn.classList.remove("round-panel__submit--ready");
        toMarkingBtn.classList.remove("throb");
        return;
      }
      if (waitingForOpponentAfterClick && waitingForOpponent) {
        toMarkingBtn.disabled = true;
        toMarkingBtn.textContent = waitingLabel;
        toMarkingBtn.classList.add("round-panel__submit--waiting");
        toMarkingBtn.classList.remove("round-panel__submit--ready");
        toMarkingBtn.classList.remove("throb");
        return;
      }
      hideStatusNote();
      toMarkingBtn.disabled = false;
      toMarkingBtn.textContent = "GO TO MARKING";
      toMarkingBtn.classList.remove("round-panel__submit--waiting");
      toMarkingBtn.classList.add("round-panel__submit--ready");
      toMarkingBtn.classList.add("throb");
      if (!goToMarkingUnlocked) {
        console.debug("[questions] go-to-marking unlocked");
        goToMarkingUnlocked = true;
      }
    };

    const showFirstSubmissionHold = () => {
      mathsClueVisible = true;
      setSubmissionRank("first", "ui:first-submission");
      if (submittedScreen === "first") {
        renderFirstSubmitButton();
        return;
      }
      submittedScreen = "first";
      applySubmittedFrame();
      panel.classList.add("round-panel--maths-clue");
      setHeading("WHICH YEAR?");
      heading.style.display = "";
      setPrompt(getClueText(), { status: false, variant: "clue" });
      hideStatusNote();
      renderFirstSubmitButton();
    };

    const showSecondSubmissionWaiting = () => {
      mathsClueVisible = false;
      setSubmissionRank("second", "ui:second-submission");
      submittedScreen = "second";
      applySubmittedFrame();
      panel.classList.remove("round-panel--maths-clue");
      heading.style.display = "none";
      setPrompt(`Waiting for ${oppName}.`, { status: true, showDots: true });
      hideStatusNote();
      toMarkingBtn.style.display = "none";
    };

    const showQuestion = (targetIdx, { animate = true } = {}) => {
      if (triplet.length === 0) return;
      if (targetIdx < 0) targetIdx = 0;
      if (targetIdx >= triplet.length) targetIdx = triplet.length - 1;
      idx = targetIdx;
      hideReadyPrompt();
      const render = () => {
        const current = triplet[idx] || {};
        setHeading(DEFAULT_HEADING);
        setPrompt(current.question || "", { status: false, variant: "question" });
        setChoicesVisible(true);
        hideStatusNote();
        applySubmitReadyLayout(false, { forceChoicesVisible: true });
        choiceButtons.forEach((btn) => {
          btn.classList.remove("is-blinking");
          btn.classList.remove("is-blinking-fast");
        });
        renderChoices();
        renderSteps();
      };
      if (animate) animateSwap(render);
      else render();
      if (!published && !submitting) resumeRoundTimer(timerContext);
    };

    const findNextUnanswered = (fromIndex) => {
      for (let i = fromIndex + 1; i < triplet.length; i += 1) {
        if (!chosen[i]) return i;
      }
      for (let i = 0; i < triplet.length; i += 1) {
        if (!chosen[i]) return i;
      }
      return null;
    };

    const scheduleAdvance = (currentIndex) => {
      clearAdvanceTimer();
      advanceTimer = setTimeout(() => {
        advanceTimer = null;
        if (!alive || submitting || published) return;
        const next = findNextUnanswered(currentIndex);
        if (next !== null && next !== undefined) {
          showQuestion(next, { animate: true });
        } else if (isRoundComplete()) {
          showReadyPrompt({ animate: true });
        } else if (triplet.length > 0) {
          showQuestion(triplet.length - 1, { animate: true });
        }
      }, 420);
    };

    const rRef = roomRef(code);

    const roomSnap0 = await getDoc(rRef);
    const room0 = roomSnap0.data() || {};
    latestRoomData = room0;
    fallbackMaths = room0.maths || {};
    botQuestionsStartAt = getBotSectionStartFromData(room0, "questions", round) || botQuestionsStartAt;
    if (!round) {
      const roomRound = Number(room0.round);
      round = Number.isFinite(roomRound) && roomRound > 0 ? roomRound : 1;
    }

    applyStageTheme("questions", effectiveRound());

    renderSteps();

    const rdRef = doc(roundSubColRef(code), String(round));
    const { hostUid, guestUid } = room0.meta || {};
    const storedRole = getStoredRole(code);
    const myRole = storedRole === "host" || storedRole === "guest"
      ? storedRole
      : hostUid === me.uid ? "host" : guestUid === me.uid ? "guest" : "guest";
    const oppRole = myRole === "host" ? "guest" : "host";
    const oppName = oppRole === "host" ? "Daniel" : "Jaime";
    const waitingLabel = `WAITING FOR ${oppName.toUpperCase()}`;

    const timerContext = { code, role: myRole, round };

    const startRoundTimer = () => {
      if (timerStarted) return;
      resumeRoundTimer(timerContext);
      timerStarted = true;
    };

    const getBotDueAt = () => {
      if (!hasBot(latestRoomData)) return null;
      const startFromData = getBotSectionStartFromData(latestRoomData, "questions", round);
      if (startFromData && !botQuestionsStartAt) botQuestionsStartAt = startFromData;
      const start = botQuestionsStartAt || startFromData;
      if (!start) return null;
      return start + BOT_ACTION_DELAY_MS;
    };

    const isBotPastCutoff = () => {
      const dueAt = getBotDueAt();
      if (!dueAt) return false;
      return Date.now() >= dueAt;
    };

    const setSubmissionRank = (rank, reason = "") => {
      if (!rank) return null;
      if (submissionRank !== rank) {
        const suffix = reason ? ` via ${reason}` : "";
        console.debug(`[questions] submission rank decided: ${rank}${suffix}`);
      }
      submissionRank = rank;
      return submissionRank;
    };

    const inferSubmissionRank = (reason = "snapshot") => {
      if (!submittedAlready) return null;
      if (!oppSubmitted) {
        if (isBotPastCutoff()) return setSubmissionRank("second", reason);
        return setSubmissionRank("first", reason);
      }
      if (submissionRank) return submissionRank;
      if (!myMarkingReady && oppMarkingReady) return setSubmissionRank("first", reason);
      if (myMarkingReady && !oppMarkingReady) return setSubmissionRank("second", reason);
      if (!myMarkingReady && !oppMarkingReady) return setSubmissionRank("first", reason);
      return setSubmissionRank("second", reason);
    };

    const renderMarkingButton = () => {
      if (submittedScreen === "first") {
        renderFirstSubmitButton();
        return;
      }
      toMarkingBtn.style.display = "none";
    };

    const setLoadingState = (text) => {
      hideReadyPrompt();
      startRoundTimer();
      setHeading(DEFAULT_HEADING);
      setPrompt(text, { status: true, showDots: true });
      hideStatusNote();
      applySubmitReadyLayout(false, { forceChoicesVisible: false });
      setChoicesVisible(false);
      renderSteps();
    };

    const existingAns = (((room0.answers || {})[myRole] || {})[round] || []);

    const waitForRoundData = async () => {
      let attempts = 0;
      const MAX_ATTEMPTS = 8;
      while (alive) {
        attempts += 1;
        try {
          const snap = await getDoc(rdRef);
          if (snap.exists()) return snap.data() || {};
        } catch (err) {
          console.warn("[questions] failed to load round doc:", err);
        }
        if (attempts >= MAX_ATTEMPTS) break;
        await new Promise((resolve) => setTimeout(resolve, 600));
      }
      return {};
    };

    setLoadingState("Preparing questions…");
    const rd = await waitForRoundData();
    if (!alive) return;

    if (myRole === "host") {
      const startAt = await ensureBotGuestAnswers({ code, round, roomData: latestRoomData, roundData: rd });
      if (startAt) botQuestionsStartAt = startAt;
    }

    const myItems = (myRole === "host" ? rd.hostItems : rd.guestItems) || [];
    triplet = [0, 1, 2].map((i) => {
      const it = myItems[i] || {};
      const fallback = FALLBACK_ITEMS[i % FALLBACK_ITEMS.length];
      const rawQuestion = typeof it.question === "string" ? it.question.trim() : "";
      const rawCorrect = typeof it.correct_answer === "string" ? it.correct_answer.trim() : "";
      const distractors = it.distractors || {};
      const rawWrong = [
        distractors[roundTier(round)],
        distractors.medium,
        distractors.easy,
        distractors.hard,
      ].find((opt) => typeof opt === "string" && opt.trim()) || "";

      const hasFullSet = rawQuestion && rawCorrect && rawWrong;
      const question = hasFullSet ? rawQuestion : fallback.question;
      const correct = hasFullSet ? rawCorrect : fallback.correct;
      const wrong = hasFullSet ? rawWrong : fallback.wrong;
      const [optA, optB] = shuffle2(correct, wrong);
      return { question, options: [optA, optB], correct };
    });

    submittedAlready = Boolean(((room0.submitted || {})[myRole] || {})[round]);
    oppSubmitted = Boolean(((room0.submitted || {})[oppRole] || {})[round]);
    myMarkingReady = Boolean(((room0.markingReady || {})[myRole] || {})[round]);
    oppMarkingReady = Boolean(((room0.markingReady || {})[oppRole] || {})[round]);
    if (myMarkingReady) {
      goToMarkingClicked = true;
    }
    if (existingAns.length) {
      for (let i = 0; i < Math.min(existingAns.length, chosen.length); i += 1) {
        const entry = existingAns[i] || {};
        if (entry.chosen) chosen[i] = entry.chosen;
      }
    }

    const prefilledComplete = isRoundComplete();

    if (!submittedAlready) {
      startRoundTimer();
    }

    const initialSubmissionRank = inferSubmissionRank("initial-state");

    if (submittedAlready) {
      if (initialSubmissionRank === "first") {
        showFirstSubmissionHold();
      } else if (initialSubmissionRank === "second") {
        if (!myMarkingReady) {
          await signalMarkingReady({ silent: true });
        }
        showSecondSubmissionWaiting();
      }
    } else if (triplet.every((entry) => entry.question && entry.options?.length === 2)) {
      if (prefilledComplete) {
        showReadyPrompt({ animate: false });
      } else {
        const firstIncomplete = chosen.findIndex((value) => !value);
        const startIdx = firstIncomplete === -1 ? 0 : firstIncomplete;
        showQuestion(startIdx, { animate: false });
      }
    } else {
      setLoadingState("Preparing questions…");
    }

    unlockStepLabels();
    renderSteps();
    renderChoices();

    const showBackConfirm = () => {
      backOverlay.classList.add("is-visible");
      try { backYes.focus(); } catch {}
    };

    const hideBackConfirm = () => {
      backOverlay.classList.remove("is-visible");
    };

    const handleHashChange = () => {
      if (!alive) return;
      if (guardAllowNavigation) return;
      if (guardReverting) return;
      guardReverting = true;
      try {
        location.hash = lockedHash;
      } catch {}
      guardReverting = false;
      showBackConfirm();
    };

    window.addEventListener("hashchange", handleHashChange);

    backNo.addEventListener("click", () => {
      hideBackConfirm();
      guardAllowNavigation = false;
    });

    backYes.addEventListener("click", () => {
      guardAllowNavigation = true;
      hideBackConfirm();
      pauseRoundTimer(timerContext);
      location.hash = "#/lobby";
    });

    const goTo = (hash) => {
      guardAllowNavigation = true;
      pauseRoundTimer(timerContext);
      location.hash = hash;
    };

    choiceButtons.forEach((btn) => {
      btn.addEventListener("click", () => {
        if (triplet.length === 0) return;
        if (published || submitting) return;
        const text = btn.textContent || "";
        const currentIndex = idx;
        if (!text) return;
        const alreadySelected = chosen[currentIndex] === text;
        if (alreadySelected) {
          chosen[currentIndex] = "";
          btn.classList.remove("is-blinking");
          btn.classList.remove("is-blinking-fast");
          unlockStepLabels();
          renderChoices();
          renderSteps();
          return;
        }
        chosen[currentIndex] = text;
        choiceButtons.forEach((choiceBtn) => {
          choiceBtn.classList.toggle("is-selected", choiceBtn === btn);
          if (choiceBtn !== btn) {
            choiceBtn.classList.remove("is-blinking");
            choiceBtn.classList.remove("is-blinking-fast");
          }
        });
        btn.classList.add("is-blinking");
        btn.classList.add("is-blinking-fast");
        const flashDuration = 260;
        lockStepLabels(flashDuration);
        setTimeout(() => {
          btn.classList.remove("is-blinking");
          btn.classList.remove("is-blinking-fast");
        }, flashDuration);
        renderChoices();
        renderSteps();
        scheduleAdvance(currentIndex);
      });
    });

    stepButtons.forEach((btn, i) => {
      btn.addEventListener("click", () => {
        if (triplet.length === 0) return;
        if (published || submitting) return;
        clearAdvanceTimer();
        showQuestion(i, { animate: true });
        renderChoices();
        renderSteps();
      });
    });

    const signalMarkingReady = async ({ silent = false } = {}) => {
      if (myMarkingReady || goToMarkingClicked) return true;
      goToMarkingClicked = true;
      if (!silent) {
        toMarkingBtn.disabled = true;
        toMarkingBtn.classList.remove("throb");
      }
      try {
        console.debug(
          "[questions] signalling marking ready (silent=%s) — round=%s",
          silent,
          round
        );
        await updateDoc(rRef, {
          [`markingReady.${myRole}.${round}`]: true,
          "timestamps.updatedAt": serverTimestamp(),
        });
        myMarkingReady = true;
        return true;
      } catch (err) {
        console.warn("[questions] failed to signal marking ready:", err);
        goToMarkingClicked = false;
        if (!silent) {
          toMarkingBtn.disabled = false;
        }
        return false;
      }
    };

    const handleGoToMarkingClick = async () => {
      const opponentDone = oppSubmitted;
      if (!opponentDone) {
        waitingForOpponentAfterClick = true;
        toMarkingBtn.disabled = true;
        toMarkingBtn.textContent = waitingLabel;
        toMarkingBtn.classList.add("round-panel__submit--waiting");
        toMarkingBtn.classList.remove("round-panel__submit--ready");
        toMarkingBtn.classList.remove("throb");
      }
      const ok = await signalMarkingReady();
      if (!ok) {
        renderFirstSubmitButton();
        return;
      }
      if (!opponentDone) {
        renderFirstSubmitButton();
        return;
      }
      renderFirstSubmitButton();
    };

    toMarkingBtn.addEventListener("click", handleGoToMarkingClick);

    readyBtn.addEventListener("click", async () => {
        if (published || submitting) return;
        if (!isRoundComplete()) return;
        submitting = true;
        clearAdvanceTimer();
        readyBtn.disabled = true;
        readyBtn.classList.remove("throb");
        renderSteps();
        setPrompt("Submitting answers…", { status: true, showDots: true });
        hideStatusNote();
        setChoicesVisible(false);

        const opponentAlreadySubmitted = oppSubmitted;
        const pastBotCutoff = isBotPastCutoff();
        const payload = triplet.map((entry, i) => ({
          question: entry.question || "",
          chosen: chosen[i] || "",
          correct: entry.correct || "",
        }));

        const patch = {
          [`answers.${myRole}.${round}`]: payload,
          [`submitted.${myRole}.${round}`]: true,
          "timestamps.updatedAt": serverTimestamp(),
        };

        try {
          console.log(`[flow] submit answers | code=${code} round=${round} role=${myRole}`);
          await updateDoc(rRef, patch);
          submitting = false;
          oppSubmitted = Boolean((((latestRoomData.submitted || {})[oppRole] || {})[round]));
          const iAmSecond = opponentAlreadySubmitted || oppSubmitted || pastBotCutoff;
          console.debug(
            "[questions] submit pressed — opponentSubmitted=%s cutoffPassed=%s → %s",
            opponentAlreadySubmitted,
            pastBotCutoff,
            iAmSecond ? "second" : "first"
          );
          setSubmissionRank(iAmSecond ? "second" : "first", "submit");
          if (iAmSecond) {
            await signalMarkingReady({ silent: true });
            showSecondSubmissionWaiting();
          } else {
            showFirstSubmissionHold();
          }
        } catch (err) {
          console.warn("[questions] publish failed:", err);
          submitting = false;
          readyBtn.disabled = false;
          readyBtn.textContent = "SUBMIT";
          resumeRoundTimer(timerContext);
          renderSteps();
          showReadyPrompt({ animate: false });
        }
      });

    const stopWatcherRef = onSnapshot(rRef, async (snap) => {
      const data = snap.data() || {};
      latestRoomData = data;
      botQuestionsStartAt = getBotSectionStartFromData(data, "questions", round) || botQuestionsStartAt;

      const nextRound = Number(data.round) || round;
      if (nextRound !== round) {
        round = nextRound;
        timerContext.round = round;
        unlockStepLabels();
        renderSteps();
        applyStageTheme("questions", effectiveRound());
      }

      if (data.state === "countdown") {
        goTo(`#/countdown?code=${code}&round=${data.round || round}`);
        return;
      }

      if (data.state === "award") {
        goTo(`#/award?code=${code}&round=${round}`);
        return;
      }

      if (data.state === "marking") {
        renderMarkingButton();
        goTo(`#/marking?code=${code}&round=${round}`);
        return;
      }

      const answersForMe = (((data.answers || {})[myRole] || {})[round]) || [];
      const answersForOpp = (((data.answers || {})[oppRole] || {})[round]) || [];
      const myServerDone = Boolean(((data.submitted || {})[myRole] || {})[round]) || (Array.isArray(answersForMe) && answersForMe.length >= 3);
      const oppServerDone = Boolean(((data.submitted || {})[oppRole] || {})[round]) || (Array.isArray(answersForOpp) && answersForOpp.length >= 3);
      oppSubmitted = oppServerDone;
      submittedAlready = myServerDone;

      const markingReadyMap = data.markingReady || {};
      myMarkingReady = Boolean(((markingReadyMap[myRole] || {})[round]));
      oppMarkingReady = Boolean(((markingReadyMap[oppRole] || {})[round]));
      if (myMarkingReady) goToMarkingClicked = true;
      if (myMarkingReady && oppMarkingReady) {
        if (!bothMarkingReadySince) {
          bothMarkingReadySince = Date.now();
          console.debug("[questions] both players ready for marking (round %s)", round);
        }
      } else {
        bothMarkingReadySince = null;
        fallbackTriggeredAt = null;
      }

      const countdownData = data.markingCountdown || {};
      const countdownRound = Number(countdownData.round);
      const incomingCountdown = countdownRound === round ? Number(countdownData.startAt) || null : null;
      if (incomingCountdown && incomingCountdown !== markingCountdownStartAt) {
        markingCountdownStartAt = incomingCountdown;
        renderMarkingCountdown();
        if (!countdownTimer) {
          countdownTimer = setInterval(renderMarkingCountdown, 320);
        }
      } else if (!incomingCountdown && markingCountdownStartAt) {
        markingCountdownStartAt = null;
        clearCountdownTimer();
        hideStatusNote();
        hideMarkingCountdown();
      }

      const inferredRank = inferSubmissionRank("snapshot");
      if (inferredRank) submissionRank = inferredRank;

      if (myServerDone && !published) {
        if (inferredRank === "first") {
          showFirstSubmissionHold();
        } else if (inferredRank === "second") {
          if (!myMarkingReady) {
            await signalMarkingReady({ silent: true });
          }
          showSecondSubmissionWaiting();
        }
      } else if (!myServerDone && showingClue && !submitting) {
        showReadyPrompt({ animate: false });
      }

      if (published && alive) {
        renderMarkingButton();
      }

      if (myRole === "host" && data.state === "questions") {
        if (myMarkingReady && oppMarkingReady && !incomingCountdown) {
          console.debug(
            "[questions] host arming marking countdown — my=%s opp=%s incoming=%s round=%s",
            myMarkingReady,
            oppMarkingReady,
            incomingCountdown,
            round
          );
          try {
            const startAt = Date.now() + 3000;
            markingCountdownStartAt = startAt;
            renderMarkingCountdown();
            if (!countdownTimer) {
              countdownTimer = setInterval(renderMarkingCountdown, 320);
            }
            await updateDoc(rRef, {
              "markingCountdown.startAt": startAt,
              "markingCountdown.round": round,
              "timestamps.updatedAt": serverTimestamp(),
            });
            console.debug("[questions] marking countdown armed for round %s", round);
          } catch (err) {
            console.warn("[questions] failed to arm marking countdown:", err);
          }
        }

        if (markingCountdownStartAt && timeUntil(markingCountdownStartAt) <= 0) {
          await attemptMarkingFlip("snapshot");
        }
      }

      if (bothMarkingReadySince && data.state === "questions") {
        const elapsed = Date.now() - bothMarkingReadySince;
        if (elapsed > MARKING_READY_GRACE_MS) {
          const now = Date.now();
          if (!fallbackTriggeredAt || now - fallbackTriggeredAt > 4000) {
            fallbackTriggeredAt = now;
            if (myRole === "host") {
              console.warn(
                "[questions] forcing marking state after grace period — elapsed=%sms round=%s",
                elapsed,
                round
              );
              try {
                await updateDoc(rRef, {
                  state: "marking",
                  "markingCountdown.startAt": null,
                  "markingCountdown.round": null,
                  "timestamps.updatedAt": serverTimestamp(),
                });
              } catch (err) {
                console.warn("[questions] fallback marking flip failed:", err);
              }
            } else {
              console.warn(
                "[questions] waiting for host to flip to marking — ready for %sms",
                elapsed
              );
            }
          }
        }
      }
    }, (err) => {
      console.warn("[questions] snapshot error:", err);
    });

    stopWatcher = stopWatcherRef;

    this.unmount = () => {
      alive = false;
      clearAdvanceTimer();
      clearSwapTimer();
      clearStepLabelTimer();
      clearCountdownTimer();
      try { stopWatcher && stopWatcher(); } catch {}
      pauseRoundTimer(timerContext);
      window.removeEventListener("hashchange", handleHashChange);
    };
  },

  async unmount() { /* handled in mount */ },
};<|MERGE_RESOLUTION|>--- conflicted
+++ resolved
@@ -279,7 +279,6 @@
 
     const applySubmitReadyLayout = (active, { forceChoicesVisible = null } = {}) => {
       const hideQa = active && !published && !submitting;
-<<<<<<< HEAD
       const choicesVisible =
         typeof forceChoicesVisible === "boolean" ? forceChoicesVisible : !hideQa;
       setPromptVisible(!hideQa);
@@ -287,10 +286,6 @@
       const hideContent = hideQa && !choicesVisible;
       content.classList.toggle("round-panel__content--submit-ready", hideQa);
       content.style.display = hideContent ? "none" : "";
-=======
-      content.classList.toggle("round-panel__content--submit-ready", hideQa);
-      panel.classList.toggle("round-panel--submit-ready", hideQa);
->>>>>>> a0e9d49a
     };
 
     let idx = 0;
