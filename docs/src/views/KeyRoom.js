--- conflicted
+++ resolved
@@ -1588,11 +1588,7 @@
     }
 
     async function manualSeedAndStart(code) {
-<<<<<<< HEAD
-      const pack = assemblePack(code);
-=======
       const pack = await assemblePack(code);
->>>>>>> 717a516c
       await seedFirestoreFromPack(db, pack);
       await updateDoc(roomRef(code), {
         state: "coderoom",
