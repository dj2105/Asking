// /src/views/KeyRoom.js
// Host upload & pack assignment flow for KeyRoom.
// • Hosts can upload multi-pack JSON/TXT files, validate, and store packs for future games.
// • Shows live counts of available packs with options to pick Random, Specific, or Placeholder.
// • On start we write chosen pack modes to rooms/{code} and route to the seeding worker.

import {
  ensureAuth,
  db,
  createPackDoc,
  packsQuestionsRef,
  packsMathsRef,
} from "../lib/firebase.js";
import {
  doc,
  getDoc,
  setDoc,
  updateDoc,
  onSnapshot,
  query,
  where,
  serverTimestamp,
} from "firebase/firestore";
import { clampCode, copyToClipboard, getHashParams, setStoredRole } from "../lib/util.js";
import { BOT_UID, buildStartOptions, parseStartValue } from "../lib/SinglePlayerBot.js";
<<<<<<< HEAD
import { ensureLocalPackCache, listReadyPacks } from "../lib/localPackStore.js";
=======
import { listReadyPacks } from "../lib/localPackStore.js";
>>>>>>> 11ae0295

const roomRef = (code) => doc(db, "rooms", code);

const PACK_KIND_CONFIG = {
  questions: {
    title: "Questions packs",
    selectLabel: "Questions source",
    randomLabel: "Random from available",
    placeholderLabel: "Use placeholders",
  },
  maths: {
    title: "Maths packs",
    selectLabel: "Maths source",
    randomLabel: "Random from available",
    placeholderLabel: "Use placeholders",
  },
};

function el(tag, attrs = {}, kids = []) {
  const node = document.createElement(tag);
  for (const [key, value] of Object.entries(attrs || {})) {
    if (key === "class") node.className = value;
    else if (key.startsWith("on") && typeof value === "function") node.addEventListener(key.slice(2), value);
    else if (value === false || value == null) continue;
    else if (value === true) node.setAttribute(key, "");
    else node.setAttribute(key, value);
  }
  (Array.isArray(kids) ? kids : [kids]).forEach((child) =>
    node.appendChild(typeof child === "string" ? document.createTextNode(child) : child)
  );
  return node;
}

function sameNormalized(a, b) {
  if (typeof a !== "string" || typeof b !== "string") return false;
  return a.trim().toLowerCase() === b.trim().toLowerCase();
}

function cleanText(value) {
  if (typeof value === "string") {
    const trimmed = value.trim();
    return trimmed ? trimmed : "";
  }
  if (typeof value === "number" && Number.isFinite(value)) return String(value);
  return "";
}

function parseJsonValue(text) {
  const trimmed = text.trim();
  if (!trimmed) throw new Error("File contained no JSON content.");
  try {
    return JSON.parse(trimmed);
  } catch (err) {
    // Attempt to extract the first JSON value for .txt uploads.
    const bounds = findFirstJsonBounds(text);
    if (!bounds) throw err;
    const snippet = text.slice(bounds.start, bounds.end);
    return JSON.parse(snippet);
  }
}

function findFirstJsonBounds(text) {
  let start = -1;
  let depth = 0;
  let inString = false;
  let escape = false;
  for (let i = 0; i < text.length; i += 1) {
    const ch = text[i];
    if (start === -1) {
      if (ch === "{" || ch === "[") {
        start = i;
        depth = 1;
        inString = false;
        escape = false;
      }
      continue;
    }
    if (escape) {
      escape = false;
      continue;
    }
    if (ch === "\\") {
      escape = true;
      continue;
    }
    if (ch === "\"") {
      inString = !inString;
      continue;
    }
    if (inString) continue;
    if (ch === "{" || ch === "[") depth += 1;
    else if (ch === "}" || ch === "]") {
      depth -= 1;
      if (depth === 0) {
        return { start, end: i + 1 };
      }
    }
  }
  return null;
}

function tryNormalizeQuestionsPack(candidate) {
  if (!candidate || typeof candidate !== "object") return { detected: false };
  const roundsSource = candidate.rounds || candidate.questions;
  if (!roundsSource) return { detected: false };

  let roundsArray = [];
  if (Array.isArray(roundsSource)) {
    roundsArray = roundsSource.slice();
  } else if (typeof roundsSource === "object") {
    roundsArray = Object.entries(roundsSource).map(([key, value]) => ({ ...value, round: Number(key) }));
  }
  if (!roundsArray.length) return { detected: true, valid: false, reason: "No rounds present." };

  const normalizedRounds = [];
  let totalItems = 0;
  for (let roundNumber = 1; roundNumber <= 5; roundNumber += 1) {
    let roundEntry = roundsArray.find((entry) => Number(entry?.round) === roundNumber);
    if (!roundEntry) roundEntry = roundsArray[roundNumber - 1];
    if (!roundEntry) {
      return {
        detected: true,
        valid: false,
        reason: `Round ${roundNumber} missing.`,
      };
    }
    const rawItems = Array.isArray(roundEntry.items)
      ? roundEntry.items
      : Array.isArray(roundEntry.questions)
      ? roundEntry.questions
      : [];
    if (rawItems.length !== 6) {
      return {
        detected: true,
        valid: false,
        reason: `Round ${roundNumber} must contain exactly 6 questions.`,
      };
    }
    const items = [];
    for (let idx = 0; idx < rawItems.length; idx += 1) {
      const normalized = normalizeQuestionItem(rawItems[idx]);
      if (!normalized) {
        return {
          detected: true,
          valid: false,
          reason: `Invalid question in round ${roundNumber}.`,
        };
      }
      items.push(normalized);
    }
    totalItems += items.length;
    const interludes = Array.isArray(roundEntry.interludes)
      ? roundEntry.interludes
          .map((entry) => cleanText(entry))
          .filter((entry) => entry)
      : null;
    const normalizedRound = { items };
    if (interludes && interludes.length) normalizedRound.interludes = interludes;
    normalizedRounds.push(normalizedRound);
  }

  if (totalItems !== 30) {
    return {
      detected: true,
      valid: false,
      reason: "Questions pack must contain exactly 30 items.",
    };
  }

  const notes = cleanText(candidate.notes);
  const data = { rounds: normalizedRounds };
  if (notes) data.notes = notes;
  return { detected: true, valid: true, data };
}

function normalizeQuestionItem(raw = {}) {
  const question =
    cleanText(raw.question) || cleanText(raw.prompt) || cleanText(raw.text) || cleanText(raw.card);
  const correct =
    cleanText(raw.correct_answer) ||
    cleanText(raw.answer) ||
    cleanText(raw.correct) ||
    cleanText(raw.solution);
  if (!question || !correct) return null;

  const distractorPool = [];
  const pushOption = (value) => {
    const text = cleanText(value);
    if (text && !sameNormalized(text, correct) && !distractorPool.some((entry) => sameNormalized(entry, text))) {
      distractorPool.push(text);
    }
  };

  if (Array.isArray(raw.distractors)) raw.distractors.forEach(pushOption);
  if (Array.isArray(raw.incorrect_answers)) raw.incorrect_answers.forEach(pushOption);
  if (Array.isArray(raw.wrong_answers)) raw.wrong_answers.forEach(pushOption);
  if (Array.isArray(raw.options)) {
    raw.options.forEach((opt) => {
      if (!sameNormalized(opt, correct)) pushOption(opt);
    });
  }
  if (raw.distractors && typeof raw.distractors === "object") {
    [raw.distractors.easy, raw.distractors.medium, raw.distractors.hard].forEach(pushOption);
  }

  const easy = cleanText(raw.distractors?.easy) || distractorPool[0] || `${correct} (wrong)`;
  const medium = cleanText(raw.distractors?.medium) || distractorPool[1] || easy;
  const hard = cleanText(raw.distractors?.hard) || distractorPool[2] || medium;

  const normalized = {
    question,
    correct_answer: correct,
    distractors: {
      easy: easy || `${correct} (wrong)`,
      medium: medium || (easy || `${correct} (wrong)`),
      hard: hard || (medium || easy || `${correct} (wrong)`),
    },
  };

  const subject = cleanText(raw.subject) || cleanText(raw.category) || cleanText(raw.topic);
  if (subject) normalized.subject = subject;
  const difficulty =
    cleanText(raw.difficulty_tier) || cleanText(raw.difficulty) || cleanText(raw.tier) || cleanText(raw.level);
  if (difficulty) normalized.difficulty_tier = difficulty;
  const explainer = cleanText(raw.explanation) || cleanText(raw.note) || cleanText(raw.comment);
  if (explainer) normalized.explanation = explainer;
  const id = cleanText(raw.id) || cleanText(raw.uid);
  if (id) normalized.id = id;

  return normalized;
}

function tryNormalizeMathsPack(candidate) {
  if (!candidate || typeof candidate !== "object") return { detected: false };
  const mathsSource = candidate.maths && typeof candidate.maths === "object" ? candidate.maths : candidate;
  const normalizeTimeline = (source) => {
    const events = Array.isArray(source?.events)
      ? source.events
          .slice(0, 5)
          .map((entry) => ({
            prompt: cleanText(entry?.prompt),
            year: Number.isInteger(entry?.year) ? entry.year : Number(entry?.year),
          }))
      : [];

    if (events.length !== 5) {
      return { ok: false, reason: "Maths pack requires 5 chronological events." };
    }

    let lastYear = 0;
    for (let i = 0; i < events.length; i += 1) {
      const evt = events[i];
      if (!evt.prompt) return { ok: false, reason: `Maths event ${i + 1} missing a prompt.` };
      if (!Number.isInteger(evt.year) || evt.year < 1 || evt.year > 2025) {
        return { ok: false, reason: `Maths event ${i + 1} year must be 1–2025.` };
      }
      if (i > 0 && evt.year < lastYear) {
        return { ok: false, reason: "Maths events must be chronological." };
      }
      lastYear = evt.year;
    }

    const total = events.reduce((sum, evt) => sum + evt.year, 0);
    if (source.total != null && Number(source.total) !== total) {
      return { ok: false, reason: "Maths total must match summed event years." };
    }

    const scoring = source.scoring && typeof source.scoring === "object" ? source.scoring : {};
    const sharpshooterMargin = Number.isInteger(scoring.sharpshooterMargin)
      ? scoring.sharpshooterMargin
      : Math.round(total * 0.02);
    const ballparkMargin = Number.isInteger(scoring.ballparkMargin) ? scoring.ballparkMargin : Math.round(total * 0.05);
    const notes = cleanText(candidate.notes || source.notes);

    const data = {
      maths: {
        title: cleanText(source.title) || "History in Five Dates",
        intro: cleanText(source.intro),
        note: cleanText(source.note),
        events,
        total,
        question: cleanText(source.question) || "Enter the year for each event (1–4 digits).",
        scoring: {
          targetTotal: total,
          sharpshooterMargin,
          ballparkMargin,
          sharpshooterPercent: scoring.sharpshooterPercent || 0.02,
          ballparkPercent: scoring.ballparkPercent || 0.05,
          perfectPoints: scoring.perfectPoints || 5,
          sharpshooterPoints: scoring.sharpshooterPoints || 3,
          ballparkPoints: scoring.ballparkPoints || 2,
          safetyNetPoints: scoring.safetyNetPoints || 1,
        },
        clues: events.map((evt) => evt.prompt),
        reveals: Array.isArray(source.reveals) ? source.reveals.slice(0, 5) : events.map((evt) => evt.prompt),
        answer: total,
      },
    };
    if (notes) data.notes = notes;
    return { ok: true, data };
  };

  const hasMarker = Array.isArray(mathsSource?.events) || Array.isArray(mathsSource?.clues) || Array.isArray(mathsSource?.games);
  if (!hasMarker) return { detected: false };

  if (Array.isArray(mathsSource.games)) {
    const dataList = [];
    for (let i = 0; i < mathsSource.games.length; i += 1) {
      const res = normalizeTimeline(mathsSource.games[i]);
      if (!res.ok) return { detected: true, valid: false, reason: `Game ${i + 1}: ${res.reason}` };
      dataList.push(res.data);
    }
    return { detected: true, valid: true, dataList };
  }

  const single = normalizeTimeline(mathsSource);
  if (!single.ok) return { detected: true, valid: false, reason: single.reason };
  return { detected: true, valid: true, dataList: [single.data] };
}

function extractPacks(value) {
  const packs = [];
  let rejected = 0;

  const visit = (node, trace = "root") => {
    if (!node) return;
    if (Array.isArray(node)) {
      node.forEach((child, idx) => visit(child, `${trace}[${idx}]`));
      return;
    }
    if (typeof node !== "object") return;

    const questions = tryNormalizeQuestionsPack(node);
    if (questions.detected) {
      if (questions.valid) {
        packs.push({ kind: "questions", data: questions.data });
      } else {
        console.warn(`[KeyRoom] Rejected questions pack at ${trace}: ${questions.reason}`);
        rejected += 1;
      }
      return;
    }

    const maths = tryNormalizeMathsPack(node);
    if (maths.detected) {
      if (maths.valid) {
        const bundle = Array.isArray(maths.dataList) ? maths.dataList : maths.data ? [maths.data] : [];
        bundle.forEach((data, idx) => {
          packs.push({ kind: "maths", data, sourceName: maths.dataList?.length > 1 ? `Game ${idx + 1}` : undefined });
        });
      } else {
        console.warn(`[KeyRoom] Rejected maths pack at ${trace}: ${maths.reason}`);
        rejected += 1;
      }
      return;
    }

    Object.entries(node).forEach(([key, child]) => visit(child, `${trace}.${key}`));
  };

  visit(value);
  return { packs, rejected };
}

function formatTimestamp(ts) {
  if (!ts) return "";
  try {
    if (typeof ts.toDate === "function") return ts.toDate().toLocaleString();
    if (typeof ts.toMillis === "function") return new Date(ts.toMillis()).toLocaleString();
    if (typeof ts.seconds === "number") return new Date(ts.seconds * 1000).toLocaleString();
    const numeric = Number(ts);
    if (Number.isFinite(numeric)) return new Date(numeric).toLocaleString();
  } catch (err) {
    console.warn("[keyroom] failed to format timestamp", err);
  }
  return "";
}

function selectionFromValue(value) {
  if (value === "none") return { mode: "none" };
  if (typeof value === "string" && value.startsWith("pack:")) {
    return { mode: "specific", packId: value.slice(5) };
  }
  return { mode: "random" };
}

function buildPackOptionLabel(kind, pack) {
  if (kind === "questions") {
    const source = pack.sourceName || pack.notes || pack.id;
    return `${source || "Questions pack"} (${pack.rounds?.length ? "30 questions" : "unknown"})`;
  }
  const source = pack.sourceName || pack.notes || pack.id;
  const title = pack.maths?.title || "Maths pack";
  const total = Number.isInteger(pack.maths?.total) ? ` · total ${pack.maths.total}` : "";
  return `${source || "Maths pack"} · ${title}${total}`;
}

export default {
  async mount(container) {
    await ensureAuth();
    await ensureLocalPackCache();

    const hue = Math.floor(Math.random() * 360);
    document.documentElement.style.setProperty("--ink-h", String(hue));

    const params = getHashParams();
    const hintedCode = clampCode(params.get("code") || "");

    const uploads = [];
    const unsubscribers = [];
    this._cleanup = () => {
      uploads.forEach((input) => {
        try {
          input.value = "";
        } catch (err) {
          console.warn("[keyroom] failed to reset file input", err);
        }
      });
      unsubscribers.forEach((fn) => {
        try {
          fn();
        } catch {}
      });
    };

    container.innerHTML = "";
    const root = el("div", { class: "view view-keyroom" });
    const card = el("div", { class: "card" });
    root.appendChild(card);
    container.appendChild(root);

    const headerRow = el("div", {
      style: "display:flex;justify-content:space-between;align-items:center;gap:10px;",
    });
    headerRow.appendChild(el("h1", { class: "title" }, "Key Room"));
    headerRow.appendChild(
      el(
        "button",
        {
          class: "btn outline",
          type: "button",
          onclick: () => {
            location.hash = "#/lobby";
          },
        },
        "Back"
      )
    );
    card.appendChild(headerRow);

    const intro = el(
      "div",
      { class: "mono", style: "margin-bottom:12px;" },
      "Upload packs or paste JSON, pick your sources, then START to seed Jemima."
    );
    card.appendChild(intro);

    const codeRow = el("div", {
      class: "mono",
      style: "display:flex;align-items:center;gap:8px;margin-bottom:14px;flex-wrap:wrap;justify-content:center;",
    });
    const codeInput = el("input", {
      type: "text",
      class: "mono",
      maxlength: "3",
      value: hintedCode || "",
      style: "font-size:18px;padding:6px 10px;border:1px solid rgba(0,0,0,0.2);border-radius:8px;width:120px;text-align:center;",
      oninput: (event) => {
        event.target.value = clampCode(event.target.value);
        reflectStartState();
      },
    });
    const randomBtn = el(
      "button",
      {
        class: "btn outline",
        type: "button",
        onclick: () => {
          codeInput.value = clampCode(generateCode());
          reflectStartState();
        },
      },
      "Random"
    );
    const copyBtn = el(
      "button",
      {
        class: "btn outline",
        type: "button",
        onclick: async () => {
          const code = clampCode(codeInput.value);
          if (!code) return;
          const url = `${location.origin}${location.pathname}#/lobby?code=${code}`;
          const ok = await copyToClipboard(url);
          if (ok) status.textContent = "Join link copied.";
        },
      },
      "Copy link"
    );
    codeRow.appendChild(el("span", { style: "font-weight:700;" }, "Room"));
    codeRow.appendChild(codeInput);
    codeRow.appendChild(randomBtn);
    codeRow.appendChild(copyBtn);
    card.appendChild(codeRow);

    const availabilityBadge = el(
      "div",
      {
        class: "mono small",
        style: "margin-bottom:10px;text-align:center;opacity:0.85;",
      },
      "Questions available: 0 · Maths available: 0"
    );
    card.appendChild(availabilityBadge);

    const status = el("div", { class: "mono", style: "min-height:22px;margin-bottom:10px;" }, "Upload a pack to get started.");
    card.appendChild(status);

    const uploadRow = el("div", {
      style: "display:flex;justify-content:center;gap:12px;align-items:center;margin-bottom:12px;flex-wrap:wrap;",
    });
    const uploadInput = el("input", {
      type: "file",
      accept: ".json,.txt",
      multiple: true,
      style: "display:none;",
    });
    uploads.push(uploadInput);
    uploadInput.addEventListener("change", async (event) => {
      const files = Array.from(event.target.files || []);
      event.target.value = "";
      if (!files.length) return;
      await processUploads(files, status);
    });
    const uploadBtn = el(
      "button",
      {
        class: "btn outline",
        type: "button",
        onclick: () => uploadInput.click(),
      },
      "Upload packs (.json/.txt)"
    );
    uploadRow.appendChild(uploadBtn);
    uploadRow.appendChild(uploadInput);
    card.appendChild(uploadRow);

    const packSections = {};
    const selects = {};
    const remotePackData = { questions: [], maths: [] };
    const localPackData = { questions: [], maths: [] };
    const packData = { questions: [], maths: [] };

    Object.entries(PACK_KIND_CONFIG).forEach(([kind, config]) => {
      const section = el("div", { style: "margin-bottom:18px;" });
      const header = el(
        "div",
        { class: "mono", style: "font-weight:700;margin-bottom:6px;" },
        config.title
      );
      section.appendChild(header);

      const select = el(
        "select",
        {
          class: "mono",
          style: "width:100%;padding:8px;border-radius:8px;border:1px solid rgba(0,0,0,0.2);margin-bottom:6px;",
          onchange: () => {
            reflectStartState();
          },
        }
      );
      selects[kind] = select;
      section.appendChild(select);

      const list = el("div", {
        class: "mono small",
        style: "max-height:180px;overflow:auto;border:1px solid rgba(0,0,0,0.08);border-radius:10px;padding:10px;",
      });
      section.appendChild(list);
      packSections[kind] = { list, select };
      card.appendChild(section);
    });

    const advancedWrap = el("div", { class: "mono", style: "margin-bottom:16px;" });
    const advancedToggle = el(
      "button",
      {
        class: "btn outline",
        type: "button",
        onclick: () => {
          const expanded = advancedWrap.classList.toggle("is-open");
          textarea.style.display = expanded ? "block" : "none";
          applyBtn.style.display = expanded ? "inline-block" : "none";
        },
      },
      "Advanced: paste JSON"
    );
    const textarea = el("textarea", {
      class: "mono",
      placeholder: "Paste JSON that contains question/maths packs…",
      style: "display:none;width:100%;min-height:120px;margin-top:8px;padding:8px;border-radius:8px;border:1px solid rgba(0,0,0,0.2);",
    });
    const applyBtn = el(
      "button",
      {
        class: "btn outline",
        type: "button",
        style: "display:none;margin-top:8px;",
        onclick: async () => {
          const value = textarea.value.trim();
          if (!value) {
            status.textContent = "Paste JSON first.";
            return;
          }
          try {
            const parsed = parseJsonValue(value);
            const { summaryText } = await storePacks(parsed, "Manual paste");
            status.textContent = summaryText;
            textarea.value = "";
            advancedWrap.classList.remove("is-open");
            textarea.style.display = "none";
            applyBtn.style.display = "none";
          } catch (err) {
            console.warn("[keyroom] paste failed", err);
            status.textContent = err?.message || "Failed to parse pasted JSON.";
          }
        },
      },
      "Add packs from JSON"
    );
    advancedWrap.appendChild(advancedToggle);
    advancedWrap.appendChild(textarea);
    advancedWrap.appendChild(applyBtn);
    card.appendChild(advancedWrap);

    const singleStartRow = el("div", {
      style:
        "display:flex;flex-wrap:wrap;align-items:center;justify-content:center;gap:8px;margin-bottom:10px;margin-top:6px;",
    });
    const singleStartBtn = el(
      "button",
      {
        class: "btn primary",
        type: "button",
        disabled: "",
        onclick: async () => {
          await prepareSinglePlayer();
        },
      },
      "Single-player START"
    );
    const singleStartSelect = el("select", {
      class: "mono",
      style: "min-width:200px;padding:8px;border-radius:8px;border:1px solid rgba(0,0,0,0.2);",
      onchange: () => reflectStartState(),
    });
    buildStartOptions().forEach((opt) => {
      singleStartSelect.appendChild(el("option", { value: opt.value }, opt.label));
    });
    singleStartRow.appendChild(singleStartBtn);
    singleStartRow.appendChild(singleStartSelect);
    card.appendChild(singleStartRow);
    card.appendChild(
      el(
        "div",
        {
          class: "mono small",
          style: "text-align:center;opacity:0.82;margin-top:-4px;margin-bottom:6px;",
        },
        "Jaime is replaced by a bot (50–80% correct)."
      )
    );

    const startBtn = el(
      "button",
      {
        class: "btn primary",
        type: "button",
        disabled: "",
        onclick: async () => {
          await prepareRoom();
        },
      },
      "Start seeding"
    );
    card.appendChild(el("div", { style: "text-align:center;" }, startBtn));

    // Initialise selects with default options.
    Object.entries(selects).forEach(([kind, select]) => {
      populateSelect(kind, select, []);
    });

    const refreshPackData = (kind) => {
      const merged = [...localPackData[kind]];
      remotePackData[kind].forEach((pack) => {
        if (!merged.some((entry) => entry.id === pack.id)) {
          merged.push(pack);
        }
      });
      packData[kind] = merged;
      renderPackList(kind);
      populateSelect(kind, selects[kind], packData[kind]);
      updateAvailability();
      reflectStartState();
    };

    const refreshLocalPacks = () => {
      localPackData.questions = listReadyPacks("questions");
      localPackData.maths = listReadyPacks("maths");
      refreshPackData("questions");
      refreshPackData("maths");
    };

    const attachWatcher = (kind) => {
      try {
        const targetRef = kind === "questions" ? packsQuestionsRef() : packsMathsRef();
        const q = query(targetRef, where("status", "==", "available"));
        const unsubscribe = onSnapshot(
          q,
          (snapshot) => {
            remotePackData[kind] = snapshot.docs
              .map((docSnap) => ({ id: docSnap.id, origin: "remote", ...docSnap.data() }))
              .sort((a, b) => {
                const aTime = a.uploadedAt && typeof a.uploadedAt.toMillis === "function" ? a.uploadedAt.toMillis() : 0;
                const bTime = b.uploadedAt && typeof b.uploadedAt.toMillis === "function" ? b.uploadedAt.toMillis() : 0;
                return bTime - aTime;
              });
            refreshPackData(kind);
          },
          (err) => {
            console.warn("[keyroom] pack watcher failed", kind, err);
          }
        );
        unsubscribers.push(unsubscribe);
      } catch (err) {
        console.warn("[keyroom] skipping remote pack watcher", kind, err);
      }
    };

    refreshLocalPacks();
    attachWatcher("questions");
    attachWatcher("maths");

    reflectStartState();

    const initialCode = hintedCode || generateCode();
    codeInput.value = initialCode;
    reflectStartState();

    async function processUploads(files, statusEl) {
      let totalQuestions = 0;
      let totalMaths = 0;
      let totalRejected = 0;
      statusEl.textContent = "Processing uploads…";
      for (const file of files) {
        try {
          const text = await file.text();
          const parsed = parseJsonValue(text);
          const { summaryText, questionsAdded, mathsAdded, rejected } = await storePacks(parsed, file.name);
          statusEl.textContent = summaryText;
          totalQuestions += questionsAdded;
          totalMaths += mathsAdded;
          totalRejected += rejected;
        } catch (err) {
          console.warn("[keyroom] upload failed", file.name, err);
          totalRejected += 1;
          statusEl.textContent = err?.message || `Failed to process ${file.name}.`;
        }
      }
      const summary = buildSummary(totalQuestions, totalMaths, totalRejected);
      statusEl.textContent = summary;
    }

    function buildSummary(qCount, mCount, rejected) {
      return `Added ${qCount} questions packs, ${mCount} maths packs. (${rejected} rejected).`;
    }

    function populateSelect(kind, select, packs) {
      const previous = select.value;
      select.innerHTML = "";
      const config = PACK_KIND_CONFIG[kind];
      select.appendChild(el("option", { value: "random" }, config.randomLabel));
      select.appendChild(el("option", { value: "none" }, config.placeholderLabel));
      packs.forEach((pack) => {
        select.appendChild(
          el(
            "option",
            { value: `pack:${pack.id}` },
            buildPackOptionLabel(kind, pack)
          )
        );
      });
      if ([...select.options].some((opt) => opt.value === previous)) {
        select.value = previous;
      } else if (packs.length) {
        select.value = "random";
      } else {
        select.value = "none";
      }
    }

    function renderPackList(kind) {
      const { list } = packSections[kind];
      list.innerHTML = "";
      const packs = packData[kind];
      if (!packs.length) {
        list.appendChild(el("div", {}, `No ${kind} packs uploaded yet.`));
        return;
      }
      packs.forEach((pack) => {
        const block = el("div", {
          style: "padding:8px 0;border-bottom:1px solid rgba(0,0,0,0.08);",
        });
        const title = pack.sourceName || pack.notes || pack.id;
        block.appendChild(el("div", { style: "font-weight:700;" }, title || `Pack ${pack.id}`));
        const metaLines = [];
        if (kind === "questions") metaLines.push("30 questions");
        if (kind === "maths" && pack.maths?.location) metaLines.push(pack.maths.location);
        const origin = pack.origin === "local" ? "docs/packs/ready" : null;
        const uploaded = formatTimestamp(pack.uploadedAt);
        if (uploaded) metaLines.push(uploaded);
        if (origin) metaLines.push(origin);
        metaLines.push(`ID: ${pack.id}`);
        block.appendChild(el("div", { style: "opacity:0.75;" }, metaLines.join(" · ")));
        if (pack.notes) {
          block.appendChild(el("div", { style: "margin-top:4px;opacity:0.8;" }, pack.notes));
        }
        list.appendChild(block);
      });
    }

    function updateAvailability() {
      const qCount = packData.questions.length;
      const mCount = packData.maths.length;
      availabilityBadge.textContent = `Questions available: ${qCount} · Maths available: ${mCount}`;
    }

    async function storePacks(value, sourceName) {
      const { packs, rejected } = extractPacks(value);
      let questionsAdded = 0;
      let mathsAdded = 0;
      let rejectedCount = rejected;
      for (const entry of packs) {
        try {
          await createPackDoc(entry.kind, entry.data, sourceName);
          if (entry.kind === "questions") questionsAdded += 1;
          else mathsAdded += 1;
        } catch (err) {
          console.warn("[keyroom] failed to store pack", entry.kind, err);
          rejectedCount += 1;
        }
      }
      const summaryText = buildSummary(questionsAdded, mathsAdded, rejectedCount);
      return { summaryText, questionsAdded, mathsAdded, rejected: rejectedCount };
    }

    function reflectStartState() {
      const code = clampCode(codeInput.value);
      const ready = code.length >= 3;
      singleStartBtn.disabled = !ready;
      singleStartBtn.classList.toggle("throb", ready);
      startBtn.disabled = !ready;
      startBtn.classList.toggle("throb", ready);
      if (!ready) {
        status.textContent = "Enter a 3 character code to enable Start.";
        return;
      }
      const qMode = selectionFromValue(selects.questions.value).mode;
      const mMode = selectionFromValue(selects.maths.value).mode;
      if (qMode === "none" && mMode === "none") {
        status.textContent = "Starting with placeholders for questions and maths.";
      } else if (qMode === "none") {
        status.textContent = "Questions will use placeholders; maths will be assigned.";
      } else if (mMode === "none") {
        status.textContent = "Maths will use placeholders; questions will be assigned.";
      } else {
        status.textContent = "Press Start to assign packs.";
      }
    }

    function generateCode() {
      const alphabet = "ABCDEFGHJKLMNPQRSTUVWXYZ23456789";
      let out = "";
      for (let i = 0; i < 3; i += 1) {
        const idx = Math.floor(Math.random() * alphabet.length);
        out += alphabet[idx];
      }
      return out;
    }

    async function prepareRoom() {
      const code = clampCode(codeInput.value);
      if (code.length < 3) {
        status.textContent = "Enter a valid room code.";
        return;
      }
      startBtn.disabled = true;
      startBtn.classList.remove("throb");
      status.textContent = "Preparing room…";

      const chosenPacks = {
        questions: selectionFromValue(selects.questions.value),
        maths: selectionFromValue(selects.maths.value),
      };

      try {
        const ref = roomRef(code);
        const snap = await getDoc(ref);
        if (!snap.exists()) {
          await setDoc(ref, {
            state: "seeding",
            round: 1,
            chosenPacks,
            seeds: { progress: 5, message: "Assigning packs…" },
            countdown: { startAt: null },
            links: { guestReady: false },
            timestamps: { createdAt: serverTimestamp(), updatedAt: serverTimestamp() },
          });
        } else {
          await updateDoc(ref, {
            state: "seeding",
            round: 1,
            chosenPacks,
            seeds: { progress: 5, message: "Assigning packs…" },
            "countdown.startAt": null,
            "links.guestReady": false,
            "timestamps.updatedAt": serverTimestamp(),
          });
        }
        setStoredRole(code, "host");
        status.textContent = `Room ${code} primed. Routing to seeding…`;
        location.hash = `#/seeding?code=${code}`;
      } catch (err) {
        console.error("[keyroom] failed to prepare room", err);
        status.textContent = err?.message || "Failed to prepare room.";
        startBtn.disabled = false;
        reflectStartState();
      }
    }

    async function prepareSinglePlayer() {
      const code = clampCode(codeInput.value);
      if (code.length < 3) {
        status.textContent = "Enter a valid room code.";
        return;
      }
      singleStartBtn.disabled = true;
      singleStartBtn.classList.remove("throb");
      startBtn.disabled = true;
      startBtn.classList.remove("throb");
      status.textContent = "Preparing single-player room…";

      const chosenPacks = {
        questions: selectionFromValue(selects.questions.value),
        maths: selectionFromValue(selects.maths.value),
      };

      const { state, round } = parseStartValue(singleStartSelect.value);
      const correctChance = Math.round((Math.random() * 0.3 + 0.5) * 100) / 100;
      const botConfig = {
        enabled: true,
        correctChance,
        startState: state,
        startRound: round,
        guestUid: BOT_UID,
      };

      try {
        const ref = roomRef(code);
        const snap = await getDoc(ref);
        const createPayload = {
          state: "seeding",
          round,
          chosenPacks,
          bot: botConfig,
          seeds: { progress: 5, message: "Assigning packs…" },
          countdown: { startAt: null },
          links: { guestReady: true },
          timestamps: { createdAt: serverTimestamp(), updatedAt: serverTimestamp() },
        };
        const updatePayload = {
          state: "seeding",
          round,
          chosenPacks,
          bot: botConfig,
          seeds: { progress: 5, message: "Assigning packs…" },
          "countdown.startAt": null,
          "links.guestReady": true,
          "timestamps.updatedAt": serverTimestamp(),
        };
        if (!snap.exists()) {
          await setDoc(ref, createPayload);
        } else {
          await updateDoc(ref, updatePayload);
        }
        setStoredRole(code, "host");
        status.textContent = `Room ${code} primed for single-player. Routing to seeding…`;
        location.hash = `#/seeding?code=${code}`;
      } catch (err) {
        console.error("[keyroom] failed to prepare single-player room", err);
        status.textContent = err?.message || "Failed to prepare single-player room.";
        reflectStartState();
      }
    }

    this._storePacks = storePacks;
    this._processUploads = processUploads;
  },

  async unmount() {
    if (typeof this._cleanup === "function") {
      this._cleanup();
    }
    this._cleanup = null;
  },
};<|MERGE_RESOLUTION|>--- conflicted
+++ resolved
@@ -23,12 +23,7 @@
 } from "firebase/firestore";
 import { clampCode, copyToClipboard, getHashParams, setStoredRole } from "../lib/util.js";
 import { BOT_UID, buildStartOptions, parseStartValue } from "../lib/SinglePlayerBot.js";
-<<<<<<< HEAD
 import { ensureLocalPackCache, listReadyPacks } from "../lib/localPackStore.js";
-=======
-import { listReadyPacks } from "../lib/localPackStore.js";
->>>>>>> 11ae0295
-
 const roomRef = (code) => doc(db, "rooms", code);
 
 const PACK_KIND_CONFIG = {
