--- conflicted
+++ resolved
@@ -1,382 +1,372 @@
-// ensure hash router lands on lobby by default
-(function ensureDefaultHash() {
-  const hash = (location.hash || "").trim();
-  if (hash && hash !== "#/" && hash !== "#") return;
-
-  const rawPath = (location.pathname || "/").replace(/\/+/g, "/");
-  const cleanedPath = rawPath.replace(/^\/+|\/+$|^$/g, "");
-  const segments = cleanedPath ? cleanedPath.split("/") : [];
-  const lastSegment = segments[segments.length - 1] || "";
-  const segment = lastSegment.toLowerCase();
-  const knownDirect = new Set([
-    "lobby",
-    "keyroom",
-    "coderoom",
-    "seeding",
-    "countdown",
-    "questions",
-    "marking",
-    "award",
-    "maths",
-    "final",
-    "watcher",
-    "rejoin",
-  ]);
-
-  const url = new URL(window.location.href);
-  const searchParams = new URLSearchParams(url.search || "");
-
-  const basePath = (() => {
-    if (!rawPath || rawPath === "/") return "/";
-    if (rawPath.endsWith("/")) return rawPath;
-
-    if (lastSegment && knownDirect.has(segment)) {
-      const trimmed = rawPath.slice(0, rawPath.length - lastSegment.length);
-      return trimmed.endsWith("/") ? trimmed : `${trimmed}/`;
-    }
-
-    if (lastSegment.includes(".")) {
-      const idx = rawPath.lastIndexOf("/");
-      if (idx <= 0) return "/";
-      return rawPath.slice(0, idx + 1) || "/";
-    }
-
-    return `${rawPath}/`;
-  })();
-
-  url.pathname = basePath || "/";
-  url.search = "";
-
-  if (segment && segment !== "index.html" && knownDirect.has(segment)) {
-    if (segment === "questions" || segment === "marking" || segment === "award") {
-      const rejoinParams = new URLSearchParams(searchParams);
-      rejoinParams.set("step", segment);
-      rejoinParams.set("auto", "1");
-      url.hash = `#/rejoin?${rejoinParams.toString()}`;
-      location.replace(url.toString());
-      return;
-    }
-
-    const query = searchParams.toString();
-    url.hash = query ? `#/${segment}?${query}` : `#/${segment}`;
-    location.replace(url.toString());
-    return;
-  }
-
-  const query = searchParams.toString();
-  url.hash = query ? `#/lobby?${query}` : "#/lobby";
-  location.replace(url.toString());
-})();
-// /src/main.js
-//
-// Minimal hash router + global score strip mounting.
-// - Routes to views in /src/views
-// - Mounts the ScoreStrip on every *game* route except: lobby, keyroom, seeding, final
-// - Expects each view module to export default { mount(container), unmount? }
-//
-// Game routes (hash-based):
-//   #/lobby
-//   #/keyroom
-//   #/seeding?code=ABC
-//   #/countdown?code=ABC&round=N
-//   #/questions?code=ABC&round=N
-//   #/marking?code=ABC&round=N
-//   #/award?code=ABC&round=N
-//   #/maths?code=ABC
-//   #/final?code=ABC
-//
-// Notes:
-// - Views themselves initialise Firebase/auth; router keeps concerns simple.
-// - The score strip binds by `code` and recomputes from room + rounds snapshots.
-// - Hue is set by each view; router leaves theme to the views.
-
-import ScoreStrip from "./lib/ScoreStrip.js";
-
-const GAME_ROUNDS = 5;
-const PRE_STAGE_ROUTES = ["lobby", "keyroom", "coderoom", "seeding"];
-const ROUND_STAGE_ROUTES = ["countdown", "questions", "marking", "award"];
-const POST_STAGE_ROUTES = ["maths", "final"];
-const FINAL_STAGE_INDEX =
-  PRE_STAGE_ROUTES.length + GAME_ROUNDS * ROUND_STAGE_ROUTES.length + POST_STAGE_ROUTES.length - 1;
-const MAX_BG_DEPTH = 0.8;
-
-const CARD_MOTIONS = [
-  "pickup-left",
-  "pickup-right",
-  "pickup-up",
-  "pickup-down",
-  "putdown-left",
-  "putdown-right",
-  "putdown-up",
-  "putdown-down",
-];
-
-let lastCardMotion = "";
-
-const RETRO_CARD_TARGETS = [".card", ".round-panel"];
-
-function pickCardMotion() {
-  const pool = CARD_MOTIONS.filter((value) => value !== lastCardMotion);
-  const choice = pool.length ? pool[Math.floor(Math.random() * pool.length)] : CARD_MOTIONS[0];
-  lastCardMotion = choice;
-  return choice;
-}
-
-<<<<<<< HEAD
-function triggerStripeTransition() {
-  try {
-    const existing = document.querySelector(".retro-stripe-transition");
-    if (existing?.parentElement) existing.remove();
-    const overlay = document.createElement("div");
-    overlay.className = "retro-stripe-transition";
-    overlay.setAttribute("aria-hidden", "true");
-    document.body?.appendChild(overlay);
-    overlay.addEventListener("animationend", () => {
-      try { overlay.remove(); } catch {}
-    }, { once: true });
-  } catch {}
-}
-
-=======
->>>>>>> 270d1060
-function applyRetroCardChrome(scope) {
-  if (!scope) return;
-  RETRO_CARD_TARGETS.forEach((selector) => {
-    scope.querySelectorAll(selector).forEach((node) => {
-      node.classList.add("retro-card", "retro-card-shadow");
-    });
-  });
-}
-
-function clampRoundIndex(raw) {
-  const num = Number(raw);
-  if (!Number.isFinite(num) || num <= 0) return 1;
-  if (num > GAME_ROUNDS) return GAME_ROUNDS;
-  return Math.round(num);
-}
-
-function stageIndexForRoute(route, qs) {
-  const name = (route || "").toLowerCase();
-  if (name === "watcher" || name === "rejoin") return 0;
-  const round = clampRoundIndex(qs.get("round"));
-
-  const preIdx = PRE_STAGE_ROUTES.indexOf(name);
-  if (preIdx !== -1) return preIdx;
-
-  const roundIdx = ROUND_STAGE_ROUTES.indexOf(name);
-  if (roundIdx !== -1) {
-    const roundBase = (round - 1) * ROUND_STAGE_ROUTES.length;
-    return PRE_STAGE_ROUTES.length + roundBase + roundIdx;
-  }
-
-  if (name === "maths") {
-    return PRE_STAGE_ROUTES.length + GAME_ROUNDS * ROUND_STAGE_ROUTES.length;
-  }
-
-  if (name === "final") {
-    return FINAL_STAGE_INDEX;
-  }
-
-  return 0;
-}
-
-function applyBackgroundDepth(route, qs) {
-  const index = stageIndexForRoute(route, qs);
-  const clampedIndex = Math.max(0, Math.min(FINAL_STAGE_INDEX, index));
-  const ratio = FINAL_STAGE_INDEX > 0 ? clampedIndex / FINAL_STAGE_INDEX : 0;
-  const depth = Math.min(MAX_BG_DEPTH, ratio * MAX_BG_DEPTH);
-  const lightness = 96 - ratio * (96 - 20);
-  const saturation = 32 - ratio * 32;
-
-  const root = document.documentElement;
-  if (!root) return;
-  root.style.setProperty("--paper-l", `${lightness.toFixed(2)}%`);
-  root.style.setProperty("--paper-s", `${Math.max(0, saturation).toFixed(2)}%`);
-  root.style.setProperty("--bg-depth", depth.toFixed(4));
-}
-
-if ("scrollRestoration" in history) {
-  try { history.scrollRestoration = "manual"; } catch {}
-}
-
-const ScrollReset = (() => {
-  let pending = 0;
-  let lastKey = "";
-
-  const toKey = (route, qs) => {
-    const pairs = [];
-    if (qs && typeof qs.forEach === "function") {
-      qs.forEach((value, key) => { pairs.push([key, value]); });
-    }
-    pairs.sort((a, b) => {
-      if (a[0] === b[0]) return String(a[1] || "").localeCompare(String(b[1] || ""));
-      return String(a[0] || "").localeCompare(String(b[0] || ""));
-    });
-    const query = pairs.map(([key, value]) => `${key}=${value}`).join("&");
-    return `${route || ""}?${query}`;
-  };
-
-  const flush = () => {
-    pending = 0;
-    try {
-      window.scrollTo({ top: 0, left: 0, behavior: "instant" });
-    } catch {
-      window.scrollTo(0, 0);
-    }
-    if (document?.documentElement) document.documentElement.scrollTop = 0;
-    if (document?.body) document.body.scrollTop = 0;
-  };
-
-  return {
-    reset(route, qs) {
-      const key = toKey(route, qs);
-      if (!key || key === lastKey) return;
-      lastKey = key;
-      if (pending) cancelAnimationFrame(pending);
-      pending = requestAnimationFrame(flush);
-    },
-  };
-})();
-
-const app = document.getElementById("app");
-
-// Keep track of mounted view instance so we can unmount cleanly.
-let current = { route: "", mod: null, unmount: null };
-
-// Routes that should NOT show the score strip
-const STRIP_EXCLUDE = new Set(["lobby", "keyroom", "coderoom", "seeding", "final", "watcher", "rejoin"]);
-
-// Map route -> dynamic import path
-const TOP_LAYOUT_ROUTES = new Set(["keyroom", "award", "final"]);
-
-function applyLayoutMode(route) {
-  const body = document.body;
-  const root = document.documentElement;
-  if (!body) return;
-  const topAligned = TOP_LAYOUT_ROUTES.has(route);
-  body.classList.toggle("layout-top", topAligned);
-  body.classList.toggle("layout-center", !topAligned);
-  if (root) root.classList.remove("layout-scroll-lock");
-  body.classList.remove("layout-scroll-lock");
-  if (route) body.setAttribute("data-route", route);
-  else body.removeAttribute("data-route");
-}
-
-const VIEW_MAP = {
-  lobby:     () => import("./views/Lobby.js"),
-  keyroom:   () => import("./views/KeyRoom.js"),
-  coderoom:  () => import("./views/CodeRoom.js"),
-  seeding:   () => import("./views/SeedProgress.js"),
-  countdown: () => import("./views/Countdown.js"),
-  questions: () => import("./views/Questions.js"),
-  marking:   () => import("./views/Marking.js"),
-  award:     () => import("./views/Award.js"),
-  maths:     () => import("./views/Maths.js"),
-  final:     () => import("./views/Final.js"),
-  watcher:   () => import("./roomWatcher.js"),
-  rejoin:    () => import("./views/Rejoin.js"),
-};
-
-function parseHash() {
-  const raw = location.hash || "#/lobby";
-  const [path, q] = raw.split("?");
-  const route = (path.replace(/^#\//, "") || "lobby").toLowerCase();
-  const qs = new URLSearchParams(q || "");
-  return { route, qs };
-}
-
-function clearNode(node) {
-  while (node.firstChild) node.removeChild(node.firstChild);
-}
-
-async function mountRoute() {
-  const { route, qs } = parseHash();
-  // Guard unknown routes → lobby
-  const load = VIEW_MAP[route];
-
-  if (!load && route !== "lobby") {
-    console.log(`[router] redirect ${route} -> lobby`);
-    location.replace("#/lobby");
-    return; // stop, next load will mount lobby
-  }
-
-<<<<<<< HEAD
-  const actualRoute = load ? route : "lobby";
-=======
-  const actualRoute = load ? route : "lobby";
->>>>>>> 270d1060
-  const importer = load || VIEW_MAP.lobby;
-
-  console.log(`[router] mount ${actualRoute}`);
-
-<<<<<<< HEAD
-  triggerStripeTransition();
-
-=======
->>>>>>> 270d1060
-  applyLayoutMode(actualRoute);
-
-  // Unmount old view (if any)
-  if (typeof current?.unmount === "function") {
-    try { await current.unmount(); } catch {}
-  }
-  current = { route: actualRoute, mod: null, unmount: null };
-
-  // Fresh container for the new view
-  clearNode(app);
-
-  applyBackgroundDepth(actualRoute, qs);
-
-  const stage = document.createElement("div");
-  stage.className = "route-stage";
-  stage.dataset.motion = pickCardMotion();
-  app.appendChild(stage);
-
-  const wantsScoreStrip = !STRIP_EXCLUDE.has(actualRoute);
-  const codeParam = (qs.get("code") || "").toUpperCase();
-  const code = codeParam.replace(/[^A-Z0-9]/g, "").slice(0, 3);
-
-  if (wantsScoreStrip && code) {
-    ScoreStrip.mount(app, { code });
-  } else {
-    ScoreStrip.hide();
-  }
-
-  // Load and mount the view
-  try {
-    const mod = await importer();
-    const view = mod?.default || mod;
-
-    if (!view || typeof view.mount !== "function") {
-      throw new Error(`[router] ${route}: missing mount() export`);
-    }
-
-    await view.mount(stage, Object.fromEntries(qs.entries()));
-    current.mod = view;
-    current.unmount = (typeof view.unmount === "function") ? view.unmount.bind(view) : null;
-
-    if (wantsScoreStrip && code) {
-      ScoreStrip.update({ code });
-    }
-
-    applyRetroCardChrome(app);
-
-    ScrollReset.reset(actualRoute, qs);
-  } catch (e) {
-    // Hard failure: show a tiny crash card (keeps UX within visual language)
-    console.error("[router] mount failed:", e);
-    ScoreStrip.hide();
-    app.innerHTML = `
-      <div class="view"><div class="card">
-        <div class="mono" style="font-weight:700;margin-bottom:6px;">Oops — couldn’t load “${route}”.</div>
-        <div class="mono small" style="opacity:.8">Try going back to the lobby.</div>
-      </div></div>`;
-    applyLayoutMode("lobby");
-    ScrollReset.reset(actualRoute, qs);
-  }
-}
-
-// Boot + navigation
-window.addEventListener("hashchange", mountRoute);
-window.addEventListener("load", mountRoute);
-mountRoute().catch((err) => console.error("[router] initial mount failed:", err));
+// ensure hash router lands on lobby by default
+(function ensureDefaultHash() {
+  const hash = (location.hash || "").trim();
+  if (hash && hash !== "#/" && hash !== "#") return;
+
+  const rawPath = (location.pathname || "/").replace(/\/+/g, "/");
+  const cleanedPath = rawPath.replace(/^\/+|\/+$|^$/g, "");
+  const segments = cleanedPath ? cleanedPath.split("/") : [];
+  const lastSegment = segments[segments.length - 1] || "";
+  const segment = lastSegment.toLowerCase();
+  const knownDirect = new Set([
+    "lobby",
+    "keyroom",
+    "coderoom",
+    "seeding",
+    "countdown",
+    "questions",
+    "marking",
+    "award",
+    "maths",
+    "final",
+    "watcher",
+    "rejoin",
+  ]);
+
+  const url = new URL(window.location.href);
+  const searchParams = new URLSearchParams(url.search || "");
+
+  const basePath = (() => {
+    if (!rawPath || rawPath === "/") return "/";
+    if (rawPath.endsWith("/")) return rawPath;
+
+    if (lastSegment && knownDirect.has(segment)) {
+      const trimmed = rawPath.slice(0, rawPath.length - lastSegment.length);
+      return trimmed.endsWith("/") ? trimmed : `${trimmed}/`;
+    }
+
+    if (lastSegment.includes(".")) {
+      const idx = rawPath.lastIndexOf("/");
+      if (idx <= 0) return "/";
+      return rawPath.slice(0, idx + 1) || "/";
+    }
+
+    return `${rawPath}/`;
+  })();
+
+  url.pathname = basePath || "/";
+  url.search = "";
+
+  if (segment && segment !== "index.html" && knownDirect.has(segment)) {
+    if (segment === "questions" || segment === "marking" || segment === "award") {
+      const rejoinParams = new URLSearchParams(searchParams);
+      rejoinParams.set("step", segment);
+      rejoinParams.set("auto", "1");
+      url.hash = `#/rejoin?${rejoinParams.toString()}`;
+      location.replace(url.toString());
+      return;
+    }
+
+    const query = searchParams.toString();
+    url.hash = query ? `#/${segment}?${query}` : `#/${segment}`;
+    location.replace(url.toString());
+    return;
+  }
+
+  const query = searchParams.toString();
+  url.hash = query ? `#/lobby?${query}` : "#/lobby";
+  location.replace(url.toString());
+})();
+// /src/main.js
+//
+// Minimal hash router + global score strip mounting.
+// - Routes to views in /src/views
+// - Mounts the ScoreStrip on every *game* route except: lobby, keyroom, seeding, final
+// - Expects each view module to export default { mount(container), unmount? }
+//
+// Game routes (hash-based):
+//   #/lobby
+//   #/keyroom
+//   #/seeding?code=ABC
+//   #/countdown?code=ABC&round=N
+//   #/questions?code=ABC&round=N
+//   #/marking?code=ABC&round=N
+//   #/award?code=ABC&round=N
+//   #/maths?code=ABC
+//   #/final?code=ABC
+//
+// Notes:
+// - Views themselves initialise Firebase/auth; router keeps concerns simple.
+// - The score strip binds by `code` and recomputes from room + rounds snapshots.
+// - Hue is set by each view; router leaves theme to the views.
+
+import ScoreStrip from "./lib/ScoreStrip.js";
+
+const GAME_ROUNDS = 5;
+const PRE_STAGE_ROUTES = ["lobby", "keyroom", "coderoom", "seeding"];
+const ROUND_STAGE_ROUTES = ["countdown", "questions", "marking", "award"];
+const POST_STAGE_ROUTES = ["maths", "final"];
+const FINAL_STAGE_INDEX =
+  PRE_STAGE_ROUTES.length + GAME_ROUNDS * ROUND_STAGE_ROUTES.length + POST_STAGE_ROUTES.length - 1;
+const MAX_BG_DEPTH = 0.8;
+
+const CARD_MOTIONS = [
+  "pickup-left",
+  "pickup-right",
+  "pickup-up",
+  "pickup-down",
+  "putdown-left",
+  "putdown-right",
+  "putdown-up",
+  "putdown-down",
+];
+
+let lastCardMotion = "";
+
+const RETRO_CARD_TARGETS = [".card", ".round-panel"];
+
+function pickCardMotion() {
+  const pool = CARD_MOTIONS.filter((value) => value !== lastCardMotion);
+  const choice = pool.length ? pool[Math.floor(Math.random() * pool.length)] : CARD_MOTIONS[0];
+  lastCardMotion = choice;
+  return choice;
+}
+
+function triggerStripeTransition() {
+  try {
+    const existing = document.querySelector(".retro-stripe-transition");
+    if (existing?.parentElement) existing.remove();
+    const overlay = document.createElement("div");
+    overlay.className = "retro-stripe-transition";
+    overlay.setAttribute("aria-hidden", "true");
+    document.body?.appendChild(overlay);
+    overlay.addEventListener("animationend", () => {
+      try { overlay.remove(); } catch {}
+    }, { once: true });
+  } catch {}
+}
+
+function applyRetroCardChrome(scope) {
+  if (!scope) return;
+  RETRO_CARD_TARGETS.forEach((selector) => {
+    scope.querySelectorAll(selector).forEach((node) => {
+      node.classList.add("retro-card", "retro-card-shadow");
+    });
+  });
+}
+
+function clampRoundIndex(raw) {
+  const num = Number(raw);
+  if (!Number.isFinite(num) || num <= 0) return 1;
+  if (num > GAME_ROUNDS) return GAME_ROUNDS;
+  return Math.round(num);
+}
+
+function stageIndexForRoute(route, qs) {
+  const name = (route || "").toLowerCase();
+  if (name === "watcher" || name === "rejoin") return 0;
+  const round = clampRoundIndex(qs.get("round"));
+
+  const preIdx = PRE_STAGE_ROUTES.indexOf(name);
+  if (preIdx !== -1) return preIdx;
+
+  const roundIdx = ROUND_STAGE_ROUTES.indexOf(name);
+  if (roundIdx !== -1) {
+    const roundBase = (round - 1) * ROUND_STAGE_ROUTES.length;
+    return PRE_STAGE_ROUTES.length + roundBase + roundIdx;
+  }
+
+  if (name === "maths") {
+    return PRE_STAGE_ROUTES.length + GAME_ROUNDS * ROUND_STAGE_ROUTES.length;
+  }
+
+  if (name === "final") {
+    return FINAL_STAGE_INDEX;
+  }
+
+  return 0;
+}
+
+function applyBackgroundDepth(route, qs) {
+  const index = stageIndexForRoute(route, qs);
+  const clampedIndex = Math.max(0, Math.min(FINAL_STAGE_INDEX, index));
+  const ratio = FINAL_STAGE_INDEX > 0 ? clampedIndex / FINAL_STAGE_INDEX : 0;
+  const depth = Math.min(MAX_BG_DEPTH, ratio * MAX_BG_DEPTH);
+  const lightness = 96 - ratio * (96 - 20);
+  const saturation = 32 - ratio * 32;
+
+  const root = document.documentElement;
+  if (!root) return;
+  root.style.setProperty("--paper-l", `${lightness.toFixed(2)}%`);
+  root.style.setProperty("--paper-s", `${Math.max(0, saturation).toFixed(2)}%`);
+  root.style.setProperty("--bg-depth", depth.toFixed(4));
+}
+
+if ("scrollRestoration" in history) {
+  try { history.scrollRestoration = "manual"; } catch {}
+}
+
+const ScrollReset = (() => {
+  let pending = 0;
+  let lastKey = "";
+
+  const toKey = (route, qs) => {
+    const pairs = [];
+    if (qs && typeof qs.forEach === "function") {
+      qs.forEach((value, key) => { pairs.push([key, value]); });
+    }
+    pairs.sort((a, b) => {
+      if (a[0] === b[0]) return String(a[1] || "").localeCompare(String(b[1] || ""));
+      return String(a[0] || "").localeCompare(String(b[0] || ""));
+    });
+    const query = pairs.map(([key, value]) => `${key}=${value}`).join("&");
+    return `${route || ""}?${query}`;
+  };
+
+  const flush = () => {
+    pending = 0;
+    try {
+      window.scrollTo({ top: 0, left: 0, behavior: "instant" });
+    } catch {
+      window.scrollTo(0, 0);
+    }
+    if (document?.documentElement) document.documentElement.scrollTop = 0;
+    if (document?.body) document.body.scrollTop = 0;
+  };
+
+  return {
+    reset(route, qs) {
+      const key = toKey(route, qs);
+      if (!key || key === lastKey) return;
+      lastKey = key;
+      if (pending) cancelAnimationFrame(pending);
+      pending = requestAnimationFrame(flush);
+    },
+  };
+})();
+
+const app = document.getElementById("app");
+
+// Keep track of mounted view instance so we can unmount cleanly.
+let current = { route: "", mod: null, unmount: null };
+
+// Routes that should NOT show the score strip
+const STRIP_EXCLUDE = new Set(["lobby", "keyroom", "coderoom", "seeding", "final", "watcher", "rejoin"]);
+
+// Map route -> dynamic import path
+const TOP_LAYOUT_ROUTES = new Set(["keyroom", "award", "final"]);
+
+function applyLayoutMode(route) {
+  const body = document.body;
+  const root = document.documentElement;
+  if (!body) return;
+  const topAligned = TOP_LAYOUT_ROUTES.has(route);
+  body.classList.toggle("layout-top", topAligned);
+  body.classList.toggle("layout-center", !topAligned);
+  if (root) root.classList.remove("layout-scroll-lock");
+  body.classList.remove("layout-scroll-lock");
+  if (route) body.setAttribute("data-route", route);
+  else body.removeAttribute("data-route");
+}
+
+const VIEW_MAP = {
+  lobby:     () => import("./views/Lobby.js"),
+  keyroom:   () => import("./views/KeyRoom.js"),
+  coderoom:  () => import("./views/CodeRoom.js"),
+  seeding:   () => import("./views/SeedProgress.js"),
+  countdown: () => import("./views/Countdown.js"),
+  questions: () => import("./views/Questions.js"),
+  marking:   () => import("./views/Marking.js"),
+  award:     () => import("./views/Award.js"),
+  maths:     () => import("./views/Maths.js"),
+  final:     () => import("./views/Final.js"),
+  watcher:   () => import("./roomWatcher.js"),
+  rejoin:    () => import("./views/Rejoin.js"),
+};
+
+function parseHash() {
+  const raw = location.hash || "#/lobby";
+  const [path, q] = raw.split("?");
+  const route = (path.replace(/^#\//, "") || "lobby").toLowerCase();
+  const qs = new URLSearchParams(q || "");
+  return { route, qs };
+}
+
+function clearNode(node) {
+  while (node.firstChild) node.removeChild(node.firstChild);
+}
+
+async function mountRoute() {
+  const { route, qs } = parseHash();
+  // Guard unknown routes → lobby
+  const load = VIEW_MAP[route];
+
+  if (!load && route !== "lobby") {
+    console.log(`[router] redirect ${route} -> lobby`);
+    location.replace("#/lobby");
+    return; // stop, next load will mount lobby
+  }
+
+  const actualRoute = load ? route : "lobby";
+  const importer = load || VIEW_MAP.lobby;
+
+  console.log(`[router] mount ${actualRoute}`);
+
+  triggerStripeTransition();
+
+  applyLayoutMode(actualRoute);
+
+  // Unmount old view (if any)
+  if (typeof current?.unmount === "function") {
+    try { await current.unmount(); } catch {}
+  }
+  current = { route: actualRoute, mod: null, unmount: null };
+
+  // Fresh container for the new view
+  clearNode(app);
+
+  applyBackgroundDepth(actualRoute, qs);
+
+  const stage = document.createElement("div");
+  stage.className = "route-stage";
+  stage.dataset.motion = pickCardMotion();
+  app.appendChild(stage);
+
+  const wantsScoreStrip = !STRIP_EXCLUDE.has(actualRoute);
+  const codeParam = (qs.get("code") || "").toUpperCase();
+  const code = codeParam.replace(/[^A-Z0-9]/g, "").slice(0, 3);
+
+  if (wantsScoreStrip && code) {
+    ScoreStrip.mount(app, { code });
+  } else {
+    ScoreStrip.hide();
+  }
+
+  // Load and mount the view
+  try {
+    const mod = await importer();
+    const view = mod?.default || mod;
+
+    if (!view || typeof view.mount !== "function") {
+      throw new Error(`[router] ${route}: missing mount() export`);
+    }
+
+    await view.mount(stage, Object.fromEntries(qs.entries()));
+    current.mod = view;
+    current.unmount = (typeof view.unmount === "function") ? view.unmount.bind(view) : null;
+
+    if (wantsScoreStrip && code) {
+      ScoreStrip.update({ code });
+    }
+
+    applyRetroCardChrome(app);
+
+    ScrollReset.reset(actualRoute, qs);
+  } catch (e) {
+    // Hard failure: show a tiny crash card (keeps UX within visual language)
+    console.error("[router] mount failed:", e);
+    ScoreStrip.hide();
+    app.innerHTML = `
+      <div class="view"><div class="card">
+        <div class="mono" style="font-weight:700;margin-bottom:6px;">Oops — couldn’t load “${route}”.</div>
+        <div class="mono small" style="opacity:.8">Try going back to the lobby.</div>
+      </div></div>`;
+    applyLayoutMode("lobby");
+    ScrollReset.reset(actualRoute, qs);
+  }
+}
+
+// Boot + navigation
+window.addEventListener("hashchange", mountRoute);
+window.addEventListener("load", mountRoute);
+mountRoute().catch((err) => console.error("[router] initial mount failed:", err));