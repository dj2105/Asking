--- conflicted
+++ resolved
@@ -1,17 +1,4 @@
 #!/usr/bin/env python3
-<<<<<<< HEAD
-import base64
-import ctypes
-import ctypes.util
-import hashlib
-import json
-import secrets
-import sys
-
-PASSWORD = b"DEMO-ONLY"
-PBKDF2_ROUNDS = 150000
-
-=======
 import sys, json, base64, hashlib, secrets
 
 try:
@@ -126,7 +113,6 @@
             EVP_CIPHER_CTX_free(ctypes.c_void_p(ctx))
         else:
             libcrypto.EVP_CIPHER_CTX_free(ctypes.c_void_p(ctx))
->>>>>>> 8ea97a64
 
 def js(obj):
     return json.dumps(obj, separators=(",", ":"), ensure_ascii=False)
@@ -239,11 +225,7 @@
     with open(in_path, "r", encoding="utf-8") as f:
         payload = json.load(f)
 
-<<<<<<< HEAD
-    payload.setdefault("version", "jemima-maths-1")
-=======
     payload["version"] = PACK_VERSION
->>>>>>> 8ea97a64
     meta = payload.get("meta", {})
     room_code = meta.get("roomCode")
     if not isinstance(room_code, str) or not re.fullmatch(r"[A-Z]{3}", room_code):
@@ -260,14 +242,8 @@
 
     salt = secrets.token_bytes(16)
     nonce = secrets.token_bytes(12)
-<<<<<<< HEAD
-    key = pbkdf2(PASSWORD, salt)
-    cipher = AesGcmCipher()
-    ct = cipher.encrypt(key, nonce, js(payload).encode("utf-8"))
-=======
     key = derive_key(PASSWORD, salt)
     ct = encrypt_aes_gcm(key, nonce, js(payload).encode("utf-8"))
->>>>>>> 8ea97a64
 
     envelope = {
         "alg": "AES-GCM",
