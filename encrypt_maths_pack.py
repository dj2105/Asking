--- conflicted
+++ resolved
@@ -1,11 +1,4 @@
 #!/usr/bin/env python3
-<<<<<<< HEAD
-import sys, json, base64, hashlib, secrets, re
-from datetime import datetime, timezone
-from Crypto.Cipher import AES
-from Crypto.Protocol.KDF import PBKDF2
-from Crypto.Hash import SHA256
-=======
 import sys, json, base64, hashlib, secrets
 
 try:
@@ -16,7 +9,6 @@
     AES = None
     PBKDF2 = None
     SHA256 = None
->>>>>>> 5d468bdb
 
 PASSWORD = b"DEMO-ONLY"
 ALLOWED_VERSIONS = {"jemima-maths-1", "jemima-maths-chain-1"}
@@ -130,14 +122,7 @@
     with open(in_path, "r", encoding="utf-8") as f:
         payload = json.load(f)
 
-<<<<<<< HEAD
-    version = payload.get("version") or "jemima-maths-1"
-    if version not in ALLOWED_VERSIONS:
-        raise SystemExit("Unsupported maths pack version: %s" % version)
-    payload["version"] = version
-=======
     payload["version"] = PACK_VERSION
->>>>>>> 5d468bdb
     meta = payload.get("meta", {})
     room_code = meta.get("roomCode")
     if not isinstance(room_code, str) or not re.fullmatch(r"[A-Z]{3}", room_code):
