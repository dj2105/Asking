<!doctype html>
<html lang="en-GB">
  <head>
    <meta charset="utf-8" />
    <meta name="viewport" content="width=device-width, initial-scale=1" />
    <title>Jemima’s Asking</title>

    <link rel="stylesheet" href="/styles.css" />
    <link rel="icon" href="/favicon.ico" />
  </head>
  <body>
    <div id="app"></div>

    <!-- Emulator banner (only shows on localhost or ?emu=1) -->
    <p id="emuBanner" style="
      display:none; position:fixed; left:0; bottom:0; width:100%;
      margin:0; padding:4px 0; text-align:center; font-size:.9em;
      background:rgba(255,255,255,.9); border-top:1px solid #e0e0e0; z-index:1000;">
      Running in emulator mode. Do not use with production credentials.
    </p>

    <!-- Bootstrap: fetch Hosting config, set env flags, then load the app once -->
    <script>
      (async () => {
        // Show emulator banner only on localhost or when ?emu=1
        const qs = new URLSearchParams(location.search);
        const isLocal = ["localhost", "127.0.0.1"].includes(location.hostname) || qs.get("emu") === "1";
        if (isLocal) document.getElementById("emuBanner").style.display = "block";

        const FIREBASE_SDK_VERSION = "12.4.0";
        const firebaseImportMap = {
          imports: {
            "firebase/app": `https://www.gstatic.com/firebasejs/${FIREBASE_SDK_VERSION}/firebase-app.js`,
            "firebase/auth": `https://www.gstatic.com/firebasejs/${FIREBASE_SDK_VERSION}/firebase-auth.js`,
            "firebase/firestore": `https://www.gstatic.com/firebasejs/${FIREBASE_SDK_VERSION}/firebase-firestore.js`,
          },
        };

<<<<<<< HEAD
        // Fetch Firebase Hosting's init.json (optional but handy)
        try {
          const res = await fetch("/__/firebase/init.json", { cache: "no-store" });
          if (res.ok) {
            const json = await res.json();
            if (json && typeof json === "object") {
              window.__FIREBASE_CONFIG__ = json; // available to your firebase.js if you want it
              const hostingBase = `/__/firebase/${FIREBASE_SDK_VERSION}/`;
              firebaseImportMap.imports["firebase/app"] = `${hostingBase}firebase-app.js`;
              firebaseImportMap.imports["firebase/auth"] = `${hostingBase}firebase-auth.js`;
              firebaseImportMap.imports["firebase/firestore"] = `${hostingBase}firebase-firestore.js`;
            }
          }
        } catch (e) {
          console.warn("[firebase] init.json not available, using CDN Firebase modules", e);
        }

        const importMapEl = document.createElement("script");
        importMapEl.type = "importmap";
        importMapEl.textContent = JSON.stringify(firebaseImportMap);
        document.head.append(importMapEl);

        // Load your app exactly once
        const entryModule = document.createElement("script");
        entryModule.type = "module";
        entryModule.src = "./src/main.js";
        document.body.append(entryModule);
      })();
=======
      const FIREBASE_SDK_VERSION = "12.4.0";
      const firebaseImportMap = {
        imports: {
          "firebase/app": `https://www.gstatic.com/firebasejs/${FIREBASE_SDK_VERSION}/firebase-app.js`,
          "firebase/auth": `https://www.gstatic.com/firebasejs/${FIREBASE_SDK_VERSION}/firebase-auth.js`,
          "firebase/firestore": `https://www.gstatic.com/firebasejs/${FIREBASE_SDK_VERSION}/firebase-firestore.js`,
        },
      };

      // Fetch Firebase Hosting's init.json (optional but handy)
      try {
        const res = await fetch("/__/firebase/init.json", { cache: "no-store" });
        if (res.ok) {
          const json = await res.json();
          if (json && typeof json === "object") {
            window.__FIREBASE_CONFIG__ = json; // available to your firebase.js if you want it
            const hostingBase = `/__/firebase/${FIREBASE_SDK_VERSION}/`;
            firebaseImportMap.imports["firebase/app"] = `${hostingBase}firebase-app.js`;
            firebaseImportMap.imports["firebase/auth"] = `${hostingBase}firebase-auth.js`;
            firebaseImportMap.imports["firebase/firestore"] = `${hostingBase}firebase-firestore.js`;
          }
        }
      } catch (e) {
        console.warn("[firebase] init.json not available, using CDN Firebase modules", e);
      }

      const importMapEl = document.createElement("script");
      importMapEl.type = "importmap";
      importMapEl.textContent = JSON.stringify(firebaseImportMap);
      document.head.append(importMapEl);

      // Load your app exactly once
      await import("./src/main.js");
>>>>>>> d6d27611
    </script>
  </body>
</html><|MERGE_RESOLUTION|>--- conflicted
+++ resolved
@@ -36,7 +36,6 @@
           },
         };
 
-<<<<<<< HEAD
         // Fetch Firebase Hosting's init.json (optional but handy)
         try {
           const res = await fetch("/__/firebase/init.json", { cache: "no-store" });
@@ -65,7 +64,6 @@
         entryModule.src = "./src/main.js";
         document.body.append(entryModule);
       })();
-=======
       const FIREBASE_SDK_VERSION = "12.4.0";
       const firebaseImportMap = {
         imports: {
@@ -99,7 +97,6 @@
 
       // Load your app exactly once
       await import("./src/main.js");
->>>>>>> d6d27611
     </script>
   </body>
 </html>