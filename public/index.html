--- conflicted
+++ resolved
@@ -37,7 +37,6 @@
         banner.hidden = false;
       }
 
-<<<<<<< HEAD
       (async () => {
         let controller = null;
         let timeoutId = null;
@@ -59,7 +58,6 @@
         } catch (err) {
           if (!err || err.name !== "AbortError") {
             console.warn("[firebase] init.json unavailable; using bundled config", err);
-=======
       const controller = typeof AbortController === "function" ? new AbortController() : null;
       const timeoutId = controller ? setTimeout(() => controller.abort(), 1500) : null;
 
@@ -72,16 +70,13 @@
           const json = await res.json();
           if (json && typeof json === "object") {
             window.__FIREBASE_CONFIG__ = json;
->>>>>>> 87c49a85
           }
         } finally {
           if (timeoutId) clearTimeout(timeoutId);
         }
-<<<<<<< HEAD
 
         await import("/src/main.js");
       })();
-=======
       } catch (err) {
         if (err?.name !== "AbortError") {
           console.warn("[firebase] init.json unavailable; using bundled config", err);
@@ -91,7 +86,6 @@
       }
 
       await import("/src/main.js");
->>>>>>> 87c49a85
     </script>
   </body>
 </html>