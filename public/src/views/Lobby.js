// /src/views/Lobby.js
// Guest-only join screen (clean carded layout).
// - NEVER creates rooms, NEVER routes to KeyRoom.
// - If code doesn’t exist → inline “Room not found” (stay here).
// - If room exists → (optionally) claim guest slot if free, then ALWAYS route to `#/watcher?code=XYZ`.
// - Input allows 3–5 char codes; Start button gently throbs when actionable.

import { ensureAuth, db } from "../lib/firebase.js";
import { doc, getDoc, updateDoc, serverTimestamp } from "firebase/firestore";

import { clampCode as clampCodeShared, setStoredRole } from "../lib/util.js";

const roomRef = (code) => doc(db, "rooms", code);

function el(tag, attrs = {}, kids = []) {
  const n = document.createElement(tag);
  for (const k in attrs) {
    const v = attrs[k];
    if (k === "class") n.className = v;
    else if (k.startsWith("on") && typeof v === "function") n.addEventListener(k.slice(2), v);
    else n.setAttribute(k, v);
  }
  (Array.isArray(kids) ? kids : [kids]).forEach(c =>
    n.appendChild(typeof c === "string" ? document.createTextNode(c) : c)
  );
  return n;
}

const clampCode = (v) => clampCodeShared(v || "");
const DEFAULT_GUEST_UID = "jaime-001";

export default {
  async mount(container) {
    await ensureAuth();

    // Theme (random ink hue)
    const hue = Math.floor(Math.random() * 360);
    document.documentElement.style.setProperty("--ink-h", String(hue));
    document.documentElement.style.setProperty("--ink-s", "70%");
    document.documentElement.style.setProperty("--ink-l", "18%");

    container.innerHTML = "";
    const view = el("div", { class: "view view-lobby" });
    const card = el("div", { class: "card lobby-card" });
    view.appendChild(card);
    container.appendChild(view);

    card.appendChild(el("h1", { class: "lobby-title" }, "Jemima’s Asking"));
    card.appendChild(el("p", { class: "lobby-prompt" }, "Jaime, what’s the code?"));

    const params = new URLSearchParams((location.hash.split("?")[1] || ""));
    const initialCode = clampCode(params.get("code") || "");

    const input = el("input", {
      type: "text",
      autocomplete: "off",
      autocapitalize: "characters",
      maxlength: "5",
      placeholder: "C A T 9",
      class: "lobby-code-input",
      value: initialCode,
      oninput: (e) => { e.target.value = clampCode(e.target.value); reflect(); },
      onkeydown: (e) => { if (e.key === "Enter") join(); }
    });

    const inputWrap = el("div", { class: "lobby-input-wrap" }, input);
    card.appendChild(inputWrap);

    const startBtn = el("button", {
      class: "btn lobby-start-btn",
      type: "button",
      onclick: join,
      disabled: true,
    }, "START");
    card.appendChild(startBtn);

    const status = el("div", { class: "lobby-status" }, "");
    card.appendChild(status);

    const hostLink = el("a", {
      href: "#/keyroom",
      class: "lobby-host-link"
    }, "Daniel’s entrance");
    card.appendChild(hostLink);

    function setStatus(msg) { status.textContent = msg || ""; }

    function reflect() {
      const value = clampCode(input.value);
      if (value !== input.value) input.value = value;
      const ready = value.length >= 3;
      startBtn.disabled = !ready;
      startBtn.classList.toggle("is-ready", ready);
      startBtn.classList.toggle("throb-soft", ready);
    }

    async function join() {
      setStatus("");
      const code = clampCode(input.value);
      if (code.length < 3) return;

      try {
        const rRef = roomRef(code);
        const snap = await getDoc(rRef);

        if (!snap.exists()) {
          setStatus("Room not found. Check the 3–5 letter code.");
          console.warn(`[lobby] join code=${code} | room not found`);
          return;
        }

        const data = snap.data() || {};
        const state = String(data.state || "").toLowerCase();

        if (state === "keyroom") {
          setStatus("Daniel hasn’t opened the code room yet.");
          console.warn(`[lobby] join code=${code} | host still in key room`);
          return;
        }

        setStoredRole(code, "guest");

<<<<<<< HEAD
=======
        const state = String(data.state || "").toLowerCase();
        const round = Number(data.round) || 1;

>>>>>>> 8d575222
        if (state === "coderoom") {
          const startAt = Date.now() + 7_000;
          try {
            await updateDoc(rRef, {
              state: "countdown",
              round,
              "countdown.startAt": startAt,
              "meta.guestUid": data.meta?.guestUid || DEFAULT_GUEST_UID,
              "links.guestReady": true,
              "timestamps.updatedAt": serverTimestamp(),
            });
            console.log(`[lobby] armed countdown for room ${code}`);
          } catch (err) {
            console.warn("[lobby] failed to arm countdown:", err);
            setStatus("Couldn’t start the countdown. Try again.");
            return;
          }
          location.hash = `#/countdown?code=${code}&round=${round}`;
          return;
        }

        if (state === "countdown" || state === "questions" || state === "marking" || state === "award" || state === "maths" || state === "final") {
          const target = `#/watcher?code=${code}`;
          if (location.hash !== target) {
            location.hash = target;
          } else {
            setTimeout(() => window.dispatchEvent(new HashChangeEvent("hashchange")), 0);
          }
          return;
        }

        setStatus("Daniel hasn’t opened the code room yet.");
        return;
      } catch (e) {
        console.error("[lobby] join failed:", e);
        setStatus("Couldn’t join right now. Please try again.");
      }
    }

    // First paint
    reflect();
    if (initialCode) {
      join();
    }
  },

  async unmount() {}
};<|MERGE_RESOLUTION|>--- conflicted
+++ resolved
@@ -120,12 +120,6 @@
 
         setStoredRole(code, "guest");
 
-<<<<<<< HEAD
-=======
-        const state = String(data.state || "").toLowerCase();
-        const round = Number(data.round) || 1;
-
->>>>>>> 8d575222
         if (state === "coderoom") {
           const startAt = Date.now() + 7_000;
           try {
