// /src/views/KeyRoom.js
<<<<<<< HEAD
// Host-only staging area for sealed packs and manual room code entry.
// • Allows uploading any mix of full/half/question/maths packs (codes can differ).
// • START assembles a composite pack (filling gaps with “<empty>” placeholders) and seeds Firestore.
// • Room code is taken from the on-screen textbox (or RANDOM button) when START is pressed.
// • After seeding the host is routed to the Code Room while Jaime waits to join.
=======
// Host-only sealed-pack upload flow (revamped).
// - Host chooses a room code manually (or via Random button) and presses START to seed Firestore.
// - Any sealed file title can be uploaded in any order; we no longer require matching codes.
// - Full packs provide the baseline; optional question/maths overrides replace matching sections.
// - When START fires we build a composite pack, filling missing content with "<empty>",
//   seed Firestore, stamp the room into "coderoom" state, then route to #/coderoom.
>>>>>>> 8d575222

import { ensureAuth, db } from "../lib/firebase.js";
import { doc, updateDoc, serverTimestamp } from "firebase/firestore";
import {
  unsealFile,
  unsealHalfpack,
  unsealMaths,
  unsealQuestionPack,
  seedFirestoreFromPack,
  DEMO_PACK_PASSWORD,
  PACK_VERSION_FULL,
} from "../lib/seedUnsealer.js";
<<<<<<< HEAD
import { clampCode, getHashParams, setStoredRole } from "../lib/util.js";
=======
import { clampCode, copyToClipboard, getHashParams, setStoredRole } from "../lib/util.js";
>>>>>>> 8d575222

function el(tag, attrs = {}, kids = []) {
  const node = document.createElement(tag);
  for (const [key, value] of Object.entries(attrs)) {
    if (key === "class") node.className = value;
    else if (key.startsWith("on") && typeof value === "function") node.addEventListener(key.slice(2), value);
    else node.setAttribute(key, value);
  }
  (Array.isArray(kids) ? kids : [kids]).forEach((child) =>
    node.appendChild(typeof child === "string" ? document.createTextNode(child) : child)
  );
  return node;
}

const roomRef = (code) => doc(db, "rooms", code);
const DEFAULT_HOST_UID = "daniel-001";
const DEFAULT_GUEST_UID = "jaime-001";
const PLACEHOLDER = "<empty>";

function clone(value) {
  return JSON.parse(JSON.stringify(value ?? null));
}

function buildEmptyItem() {
  return {
    subject: PLACEHOLDER,
    difficulty_tier: PLACEHOLDER,
    question: PLACEHOLDER,
    correct_answer: PLACEHOLDER,
    distractors: {
      easy: PLACEHOLDER,
      medium: PLACEHOLDER,
      hard: PLACEHOLDER,
    },
  };
}

function padItems(list = []) {
  const items = Array.isArray(list) ? list.map((item) => clone(item)) : [];
  while (items.length < 3) items.push(buildEmptyItem());
  return items.slice(0, 3).map((item) => {
    const safe = item && typeof item === "object" ? item : buildEmptyItem();
    return {
      subject: typeof safe.subject === "string" && safe.subject.trim() ? safe.subject : PLACEHOLDER,
      difficulty_tier:
        typeof safe.difficulty_tier === "string" && safe.difficulty_tier.trim()
          ? safe.difficulty_tier
          : PLACEHOLDER,
      question: typeof safe.question === "string" && safe.question.trim() ? safe.question : PLACEHOLDER,
      correct_answer:
        typeof safe.correct_answer === "string" && safe.correct_answer.trim()
          ? safe.correct_answer
          : PLACEHOLDER,
      distractors: {
        easy:
          typeof safe?.distractors?.easy === "string" && safe.distractors.easy.trim()
            ? safe.distractors.easy
            : PLACEHOLDER,
        medium:
          typeof safe?.distractors?.medium === "string" && safe.distractors.medium.trim()
            ? safe.distractors.medium
            : PLACEHOLDER,
        hard:
          typeof safe?.distractors?.hard === "string" && safe.distractors.hard.trim()
            ? safe.distractors.hard
            : PLACEHOLDER,
      },
    };
  });
}

function normalizeFullRounds(rounds = []) {
  const map = {};
  for (let i = 1; i <= 5; i += 1) {
    map[i] = { hostItems: [], guestItems: [], interlude: PLACEHOLDER };
  }
  rounds.forEach((round) => {
    const rnum = Number(round?.round);
    if (!Number.isInteger(rnum) || rnum < 1 || rnum > 5) return;
    map[rnum] = {
      hostItems: clone(round.hostItems || []),
      guestItems: clone(round.guestItems || []),
      interlude: typeof round.interlude === "string" && round.interlude.trim() ? round.interlude : PLACEHOLDER,
    };
  });
  return map;
}

function normalizeHalfpackRounds(rounds = [], which) {
  const map = {};
  for (let i = 1; i <= 5; i += 1) {
    map[i] = { hostItems: [], guestItems: [], interlude: PLACEHOLDER };
  }
  rounds.forEach((round) => {
    const rnum = Number(round?.round);
    if (!Number.isInteger(rnum) || rnum < 1 || rnum > 5) return;
    if (which === "host") {
      map[rnum].hostItems = clone(round.hostItems || []);
    } else {
      map[rnum].guestItems = clone(round.guestItems || []);
    }
    if (typeof round.interlude === "string" && round.interlude.trim()) {
      map[rnum].interlude = round.interlude;
    }
  });
  return map;
}

function normalizeMaths(maths = null) {
  const src = maths && typeof maths === "object" ? maths : {};
  const beats = Array.isArray(src.beats) ? src.beats.slice(0, 4) : [];
  while (beats.length < 4) beats.push(PLACEHOLDER);
  return {
    location: typeof src.location === "string" && src.location.trim() ? src.location : PLACEHOLDER,
    beats: beats.map((beat) => (typeof beat === "string" && beat.trim() ? beat : PLACEHOLDER)),
    questions: Array.isArray(src.questions) && src.questions.length
      ? [0, 1].map((idx) => {
          const q = src.questions[idx];
          return typeof q === "string" && q.trim() ? q : PLACEHOLDER;
        })
      : [PLACEHOLDER, PLACEHOLDER],
    answers: Array.isArray(src.answers) && src.answers.length
      ? [0, 1].map((idx) => {
          const a = src.answers[idx];
          return Number.isInteger(a) ? a : 0;
        })
      : [0, 0],
  };
}

function generateRandomCode() {
  const alphabet = "ABCDEFGHJKLMNPQRSTUVWXYZ23456789";
  let out = "";
  for (let i = 0; i < 3; i += 1) {
    const idx = Math.floor(Math.random() * alphabet.length);
    out += alphabet[idx];
  }
  return out;
}

async function determineSealedType(file) {
  let envelopeText;
  try {
    envelopeText = await file.text();
  } catch (err) {
    throw new Error("Failed to read sealed file.");
  }
  let envelope;
  try {
    envelope = JSON.parse(envelopeText);
  } catch (err) {
    throw new Error("Sealed pack is not valid JSON.");
  }

  const stubFile = {
    name: file.name,
    async text() {
      return envelopeText;
    },
  };

  const order = ["full", "half", "questions", "maths"];
  for (const type of order) {
    try {
      if (type === "full") {
        const result = await unsealFile(stubFile, { password: DEMO_PACK_PASSWORD });
        return { type: "full", ...result };
      }
      if (type === "half") {
        const result = await unsealHalfpack(stubFile, { password: DEMO_PACK_PASSWORD });
        return { type: "half", ...result };
      }
      if (type === "questions") {
        const result = await unsealQuestionPack(stubFile, { password: DEMO_PACK_PASSWORD });
        return { type: "questions", ...result };
      }
      if (type === "maths") {
        const result = await unsealMaths(stubFile, { password: DEMO_PACK_PASSWORD });
        return { type: "maths", ...result };
      }
    } catch (err) {
      if (err?.message === "Unsupported sealed version.") continue;
      throw err;
    }
  }
  throw new Error("Unsupported sealed version.");
}

function clone(value) {
  return JSON.parse(JSON.stringify(value ?? null));
}

function makePlaceholderItem(role, round, index) {
  return {
    subject: "<empty>",
    difficulty_tier: "<empty>",
    question: "<empty>",
    correct_answer: "<empty>",
    distractors: {
      easy: "<empty>",
      medium: "<empty>",
      hard: "<empty>",
    },
    meta: {
      role,
      round,
      index,
    },
  };
}

function placeholderMaths() {
  return {
    location: "<empty>",
    beats: ["<empty>", "<empty>", "<empty>", "<empty>"],
    questions: ["<empty>", "<empty>"],
    answers: [0, 0],
  };
}

function normalizeFullRounds(rounds = []) {
  const map = {};
  for (let i = 1; i <= 5; i += 1) {
    map[i] = { hostItems: [], guestItems: [], interlude: "" };
  }
  rounds.forEach((round) => {
    const rnum = Number(round?.round);
    if (!Number.isInteger(rnum) || rnum < 1 || rnum > 5) return;
    map[rnum] = {
      hostItems: clone(round.hostItems || []),
      guestItems: clone(round.guestItems || []),
      interlude: typeof round.interlude === "string" ? round.interlude : "",
    };
  });
  return map;
}

function normalizeHalfpackRounds(rounds = [], which) {
  const map = {};
  for (let i = 1; i <= 5; i += 1) {
    map[i] = { hostItems: [], guestItems: [], interlude: "" };
  }
  rounds.forEach((round) => {
    const rnum = Number(round?.round);
    if (!Number.isInteger(rnum) || rnum < 1 || rnum > 5) return;
    const entry = map[rnum];
    if (which === "host") {
      entry.hostItems = clone(round.hostItems || []);
    } else {
      entry.guestItems = clone(round.guestItems || []);
    }
    if (typeof round.interlude === "string" && round.interlude.trim()) {
      entry.interlude = round.interlude;
    }
  });
  return map;
}

function labelWithCode(label, source) {
  if (source?.code) {
    return `${label} (${source.code})`;
  }
  return label;
}

function generateRandomCode() {
  const alphabet = "ABCDEFGHJKLMNPQRSTUVWXYZ";
  let out = "";
  for (let i = 0; i < 3; i += 1) {
    out += alphabet[Math.floor(Math.random() * alphabet.length)];
  }
  return out;
}

export default {
  async mount(container) {
    await ensureAuth();

    const hue = Math.floor(Math.random() * 360);
    document.documentElement.style.setProperty("--ink-h", String(hue));

    const params = getHashParams();
    const hintedCode = clampCode(params.get("code") || "");

    container.innerHTML = "";
    const root = el("div", { class: "view view-keyroom" });
    const card = el("div", { class: "card" });
    root.appendChild(card);
    container.appendChild(root);

    const headerRow = el("div", {
      style: "display:flex;justify-content:space-between;align-items:center;gap:10px;",
    });
    headerRow.appendChild(el("h1", { class: "title" }, "Key Room"));
    const lobbyBtn = el(
      "button",
      {
        class: "btn outline",
        type: "button",
        onclick: () => {
          location.hash = "#/lobby";
        },
      },
      "Back"
    );
    headerRow.appendChild(lobbyBtn);
    card.appendChild(headerRow);

    const intro = el(
      "div",
      { class: "mono", style: "margin-bottom:10px;" },
<<<<<<< HEAD
      "Upload any Jemima sealed packs (optional), pick a room code, then press START."
=======
      "Upload Jemima’s sealed packs, pick a code, then press START."
>>>>>>> 8d575222
    );
    card.appendChild(intro);

    const codeRow = el("div", {
      class: "mono",
      style: "display:flex;align-items:center;gap:8px;margin-bottom:12px;justify-content:center;flex-wrap:wrap;",
    });
    const codeInput = el("input", {
      type: "text",
      class: "mono",
      style: "font-size:18px;padding:6px 10px;border:1px solid rgba(0,0,0,0.2);border-radius:8px;width:120px;text-align:center;",
      maxlength: "5",
      value: hintedCode,
      oninput: (event) => {
        event.target.value = clampCode(event.target.value);
        reflectStartState();
      },
    });
    const randomBtn = el(
      "button",
      {
        class: "btn outline",
        type: "button",
        onclick: () => {
          codeInput.value = clampCode(generateRandomCode());
          reflectStartState();
        },
      },
      "Random"
    );
    const copyLinkBtn = el(
      "button",
      {
        class: "btn outline",
        type: "button",
        onclick: async () => {
          const code = clampCode(codeInput.value);
          if (!code) return;
          const share = `${location.origin}${location.pathname}#/lobby`;
          const ok = await copyToClipboard(`${share}?code=${code}`);
          if (ok) status.textContent = "Link copied.";
        },
      },
      "Copy link"
    );
    codeRow.appendChild(el("span", { style: "font-weight:700;" }, "Room code"));
    codeRow.appendChild(codeInput);
    codeRow.appendChild(randomBtn);
    codeRow.appendChild(copyLinkBtn);
    card.appendChild(codeRow);

    const uploadGrid = el("div", {
      class: "mono",
      style: "display:flex;flex-direction:column;gap:10px;margin-bottom:10px;",
    });
    card.appendChild(uploadGrid);

    const slotConfigs = {
      full: { label: "Full Pack", initial: "Awaiting full pack." },
      questions: { label: "All Questions (30)", initial: "Awaiting 30-question pack." },
      host: { label: "Host (15)", initial: "Awaiting host halfpack." },
      guest: { label: "Guest (15)", initial: "Awaiting guest halfpack." },
      maths: { label: "Maths", initial: "Awaiting maths block." },
    };

    const slotMap = {};

    function createSlot(key, labelText, initialStatus) {
      const statusEl = el(
        "span",
        {
          class: "mono small",
          style: "min-height:18px;display:block;",
        },
        initialStatus
      );
      const input = el("input", {
        type: "file",
        accept: ".sealed",
        style: "display:none;",
        "data-slot-key": key,
        onchange: onFileChange,
      });
      const uploadBtn = el(
        "button",
        { class: "btn outline", type: "button" },
        "Upload"
      );
      uploadBtn.addEventListener("click", () => {
        if (!uploadBtn.disabled) input.click();
      });
      const clearBtn = el(
        "button",
        { class: "btn outline", type: "button", disabled: "" },
        "Clear"
      );
      clearBtn.addEventListener("click", () => {
        clearSlot(key);
      });
      const buttonRow = el(
        "div",
        { style: "display:flex;gap:8px;flex-wrap:wrap;" },
        [uploadBtn, clearBtn]
      );
      const wrapper = el(
        "div",
        {
          class: "mono",
          style:
            "display:flex;flex-direction:column;gap:6px;padding:10px;border:1px dashed rgba(0,0,0,0.25);border-radius:10px;",
        },
        [el("span", { style: "font-weight:700;" }, labelText), buttonRow, statusEl, input]
      );
      return {
        key,
        wrapper,
        input,
        statusEl,
        uploadBtn,
        clearBtn,
        initialText: initialStatus,
        active: false,
      };
    }

    for (const [role, cfg] of Object.entries(slotConfigs)) {
    const slot = createSlot(role, cfg.label, cfg.initial);
    slot.label = cfg.label;
      slotMap[role] = slot;
      uploadGrid.appendChild(slot.wrapper);
    }

    const progressLine = el(
      "div",
      {
        class: "mono small",
        style: "margin-top:4px;text-align:center;min-height:18px;",
      },
      "Sources → Host: — · Guest: — · Maths: —"
    );
    card.appendChild(progressLine);

<<<<<<< HEAD
    const status = el(
      "div",
      { class: "mono small", style: "margin-top:10px;min-height:18px;" },
      ""
    );
    card.appendChild(status);

=======
>>>>>>> 8d575222
    const metaRow = el("div", {
      class: "mono small",
      style: "margin-top:6px;display:none;justify-content:center;align-items:center;gap:6px;",
    });
    const generatedLabel = el("span", {}, "");
    metaRow.appendChild(generatedLabel);
    card.appendChild(metaRow);

    const status = el(
      "div",
      { class: "mono small", style: "margin-top:10px;min-height:18px;" },
      hintedCode ? `Enter ${hintedCode} or pick a new code.` : "Choose a room code to get started."
    );
    card.appendChild(status);

    const startRow = el("div", {
      class: "mono",
<<<<<<< HEAD
      style:
        "margin-top:18px;display:flex;flex-direction:column;gap:10px;align-items:center;justify-content:center;",
    });
    const codeLabel = el(
      "span",
      { class: "mono", style: "font-weight:700;" },
      "Room code"
    );
    const codeInput = el("input", {
      type: "text",
      class: "input",
      style:
        "text-transform:uppercase;text-align:center;font-size:20px;letter-spacing:4px;max-width:160px;padding:6px 10px;",
      autocomplete: "off",
      autocapitalize: "characters",
      maxlength: "5",
=======
      style: "margin-top:16px;display:flex;justify-content:center;",
>>>>>>> 8d575222
    });
    const codeRow = el(
      "div",
      { style: "display:flex;gap:10px;align-items:center;flex-wrap:wrap;justify-content:center;" },
      [codeLabel, codeInput]
    );
    const controlsRow = el(
      "div",
      { style: "display:flex;gap:10px;flex-wrap:wrap;justify-content:center;" },
      []
    );
    const randomBtn = el("button", { class: "btn outline", type: "button" }, "Random");
    const startBtn = el("button", { class: "btn primary", type: "button", disabled: "" }, "START");
    controlsRow.appendChild(randomBtn);
    controlsRow.appendChild(startBtn);
    startRow.appendChild(codeRow);
    startRow.appendChild(controlsRow);
    card.appendChild(startRow);

    const logEl = el("pre", {
      class: "mono small",
      style:
        "margin-top:14px;background:rgba(0,0,0,0.05);padding:10px;border-radius:10px;min-height:120px;max-height:180px;overflow:auto;",
    });
    card.appendChild(logEl);

<<<<<<< HEAD
    const backBtn = el(
      "button",
      { class: "btn outline", type: "button", style: "margin-top:12px;" },
      "Back"
    );
    backBtn.addEventListener("click", () => {
      location.hash = "#/lobby";
    });
    card.appendChild(backBtn);

    root.appendChild(card);
    container.appendChild(root);

    function createStage() {
      return {
        base: null,
        questionsOverride: null,
        hostOverride: null,
        guestOverride: null,
        mathsOverride: null,
      };
    }

    let stage = createStage();
    let starting = false;

=======
    const stage = {
      base: null,
      questionsOverride: null,
      hostOverride: null,
      guestOverride: null,
      mathsOverride: null,
    };

    function updateProgress() {
      const hostSource = stage.hostOverride
        ? "Host (15)"
        : stage.questionsOverride
        ? "All Questions (30)"
        : stage.base
        ? "Full Pack"
        : "—";
      const guestSource = stage.guestOverride
        ? "Guest (15)"
        : stage.questionsOverride
        ? "All Questions (30)"
        : stage.base
        ? "Full Pack"
        : "—";
      const mathsSource = stage.mathsOverride
        ? "Maths Pack"
        : stage.base?.maths
        ? "Full Pack"
        : "—";
      progressLine.textContent = `Sources → Host: ${hostSource} · Guest: ${guestSource} · Maths: ${mathsSource}`;
    }

>>>>>>> 8d575222
    function log(message) {
      const stamp = new Date().toISOString().split("T")[1].replace(/Z$/, "");
      logEl.textContent += `[${stamp}] ${message}\n`;
      logEl.scrollTop = logEl.scrollHeight;
      console.log(`[keyroom] ${message}`);
    }

<<<<<<< HEAD
    function getSourceLabel(kind) {
      if (kind === "host") {
        if (stage.hostOverride) return labelWithCode("Host (15)", stage.hostOverride);
        if (stage.questionsOverride) return labelWithCode("All Questions (30)", stage.questionsOverride);
        if (stage.base) return labelWithCode("Full Pack", stage.base);
        return null;
      }
      if (kind === "guest") {
        if (stage.guestOverride) return labelWithCode("Guest (15)", stage.guestOverride);
        if (stage.questionsOverride) return labelWithCode("All Questions (30)", stage.questionsOverride);
        if (stage.base) return labelWithCode("Full Pack", stage.base);
        return null;
      }
      if (kind === "maths") {
        if (stage.mathsOverride) return labelWithCode("Maths Pack", stage.mathsOverride);
        if (stage.base?.maths) return labelWithCode("Full Pack", stage.base);
        return null;
      }
      return null;
    }

    function updateProgress() {
      const hostSource = getSourceLabel("host") || "—";
      const guestSource = getSourceLabel("guest") || "—";
      const mathsSource = getSourceLabel("maths") || "—";
      progressLine.textContent = `Sources → Host: ${hostSource} · Guest: ${guestSource} · Maths: ${mathsSource}`;
    }

    function updateReadiness() {
      const hasHost = Boolean(stage.hostOverride || stage.questionsOverride || stage.base);
      const hasGuest = Boolean(stage.guestOverride || stage.questionsOverride || stage.base);
      const hasMaths = Boolean(stage.mathsOverride || stage.base?.maths);

      if (!hasHost && !hasGuest && !hasMaths) {
        status.textContent = "No packs loaded. START will use <empty> placeholders.";
        return;
      }

      const missing = [];
      if (!hasHost) missing.push("host questions");
      if (!hasGuest) missing.push("guest questions");
      if (!hasMaths) missing.push("maths block");

      if (missing.length) {
        status.textContent = `Missing ${missing.join(" & ")}. START will fill them with <empty>.`;
      } else {
        status.textContent = "Ready. START will use the uploaded sources.";
      }
    }

    function reflectCodeState() {
      const clamped = clampCode(codeInput.value || "");
      if (clamped !== codeInput.value) codeInput.value = clamped;
      const ready = !starting && clamped.length >= 3;
      startBtn.disabled = !ready;
      startBtn.classList.toggle("throb", ready);
    }

    function resetStageUI() {
      stage = createStage();
      Object.values(slotMap).forEach((slot) => {
        slot.statusEl.textContent = slot.initialText;
        slot.active = false;
        slot.clearBtn.disabled = true;
        slot.uploadBtn.disabled = false;
      });
      generatedLabel.textContent = "";
      metaRow.style.display = "none";
      updateProgress();
      updateReadiness();
=======
    function reflectStartState() {
      const code = clampCode(codeInput.value);
      const ready = code.length >= 3;
      startBtn.disabled = !ready;
      startBtn.classList.toggle("throb", ready);
      if (!ready) {
        status.textContent = "Enter a 3–5 character code to enable START.";
      } else if (!stage.base && !stage.questionsOverride && !stage.hostOverride && !stage.guestOverride) {
        status.textContent = "Starting without uploads. Placeholders will read <empty>.";
      } else {
        status.textContent = "Press START when you’re ready.";
      }
>>>>>>> 8d575222
    }

    function clearSlot(key) {
      const slot = slotMap[key];
      if (!slot) return;
<<<<<<< HEAD

=======
>>>>>>> 8d575222
      if (key === "full") {
        stage.base = null;
        generatedLabel.textContent = "";
        metaRow.style.display = "none";
        log("full pack cleared.");
      } else if (key === "questions") {
        stage.questionsOverride = null;
<<<<<<< HEAD
        log("questions pack cleared.");
      } else if (key === "host") {
        stage.hostOverride = null;
        log("host halfpack cleared.");
      } else if (key === "guest") {
        stage.guestOverride = null;
        log("guest halfpack cleared.");
      } else if (key === "maths") {
        stage.mathsOverride = null;
        log("maths block cleared.");
=======
      } else if (key === "host") {
        stage.hostOverride = null;
      } else if (key === "guest") {
        stage.guestOverride = null;
      } else if (key === "maths") {
        stage.mathsOverride = null;
>>>>>>> 8d575222
      }
      slot.statusEl.textContent = slot.initialText;
      slot.active = false;
      slot.clearBtn.disabled = true;
      slot.uploadBtn.disabled = false;
<<<<<<< HEAD

      updateProgress();
      updateReadiness();
    }

    async function determineSealedType(file) {
      let envelopeText;
      let versionHint = "";
      try {
        envelopeText = await file.text();
        const envelope = JSON.parse(envelopeText);
        if (envelope && typeof envelope.version === "string") {
          versionHint = envelope.version;
        }
      } catch (err) {
        throw new Error("Sealed pack is not valid JSON.");
      }

      const stubFile = {
        name: file.name,
        async text() {
          return envelopeText;
        },
      };

      const order = [];
      if (versionHint === PACK_VERSION_FULL) order.push("full");
      else if (versionHint === PACK_VERSION_HALF) order.push("half");
      else if (versionHint === PACK_VERSION_QUESTIONS) order.push("questions");
      else if (versionHint === PACK_VERSION_MATHS) order.push("maths");
      if (!order.includes("full")) order.push("full");
      if (!order.includes("half")) order.push("half");
      if (!order.includes("questions")) order.push("questions");
      if (!order.includes("maths")) order.push("maths");

      for (const type of order) {
        try {
          if (type === "full") {
            const result = await unsealFile(stubFile, { password: DEMO_PACK_PASSWORD });
            return { type: "full", ...result };
          }
          if (type === "half") {
            const result = await unsealHalfpack(stubFile, { password: DEMO_PACK_PASSWORD });
            return { type: "half", ...result };
          }
          if (type === "questions") {
            const result = await unsealQuestionPack(stubFile, { password: DEMO_PACK_PASSWORD });
            return { type: "questions", ...result };
          }
          if (type === "maths") {
            const result = await unsealMaths(stubFile, { password: DEMO_PACK_PASSWORD });
            return { type: "maths", ...result };
          }
        } catch (err) {
          if (err?.message === "Unsupported sealed version.") {
            continue;
          }
          throw err;
        }
      }

      throw new Error("Unsupported sealed version.");
    }

    function applyGeneratedAt(iso) {
      if (typeof iso === "string" && !Number.isNaN(Date.parse(iso))) {
        const when = new Date(iso);
        generatedLabel.textContent = `Generated ${when.toLocaleString()}`;
        metaRow.style.display = "inline-flex";
      } else {
        generatedLabel.textContent = "";
        metaRow.style.display = "none";
      }
    }

    async function handleFullPack(result) {
      const { pack, code } = result;
=======
      status.textContent = `${slot.label || slot.key} cleared.`;
      log(`${key} cleared.`);
      updateProgress();
      reflectStartState();
    }

    async function handleFullPack(result) {
      const { pack } = result;
      stage.questionsOverride = null;
      stage.hostOverride = null;
      stage.guestOverride = null;
      stage.mathsOverride = null;
      Object.entries(slotMap).forEach(([key, slot]) => {
        if (!slot || key === "full") return;
        slot.statusEl.textContent = slot.initialText;
        slot.active = false;
        slot.clearBtn.disabled = true;
      });
>>>>>>> 8d575222
      stage.base = {
        rounds: normalizeFullRounds(pack.rounds || []),
        maths: normalizeMaths(pack.maths),
        meta: {
<<<<<<< HEAD
          hostUid: pack.meta?.hostUid || "daniel-001",
          guestUid: pack.meta?.guestUid || "jaime-001",
=======
          hostUid: pack.meta?.hostUid || DEFAULT_HOST_UID,
          guestUid: pack.meta?.guestUid || DEFAULT_GUEST_UID,
>>>>>>> 8d575222
        },
        generatedAt: pack.meta?.generatedAt || new Date().toISOString(),
        checksum: pack.integrity?.checksum || "",
        loadedAt: Date.now(),
      };
      const slot = slotMap.full;
      if (slot) {
        slot.statusEl.textContent = "Full pack loaded (base).";
        slot.active = true;
        slot.clearBtn.disabled = false;
      }
<<<<<<< HEAD
      applyGeneratedAt(stage.base.generatedAt);
      log(`unsealed pack ${code}`);
=======
      const when = new Date(stage.base.generatedAt);
      if (!Number.isNaN(when.valueOf())) {
        generatedLabel.textContent = `Generated ${when.toLocaleString()}`;
        metaRow.style.display = "inline-flex";
      } else {
        generatedLabel.textContent = "";
        metaRow.style.display = "none";
      }
      status.textContent = "Full pack loaded. Overrides will replace matching sections.";
      log("full pack verified.");
>>>>>>> 8d575222
      if (stage.base.checksum) {
        log(`checksum OK (${stage.base.checksum.slice(0, 8)}…)`);
      }
      updateProgress();
<<<<<<< HEAD
      updateReadiness();
    }

    async function handleQuestionsPack(result) {
      const { questions, code } = result;
      const qMeta = questions.meta || {};
=======
      reflectStartState();
    }

    async function handleQuestionsPack(result) {
      const { questions } = result;
>>>>>>> 8d575222
      stage.questionsOverride = {
        rounds: normalizeFullRounds(questions.rounds || []),
        meta: {
          hostUid: typeof questions.meta?.hostUid === "string" ? questions.meta.hostUid : "",
          guestUid: typeof questions.meta?.guestUid === "string" ? questions.meta.guestUid : "",
        },
        generatedAt:
          typeof questions.meta?.generatedAt === "string" && !Number.isNaN(Date.parse(questions.meta.generatedAt))
            ? questions.meta.generatedAt
            : "",
        loadedAt: Date.now(),
      };
      const slot = slotMap.questions;
      if (slot) {
        slot.statusEl.textContent = "All questions pack loaded.";
        slot.active = true;
        slot.clearBtn.disabled = false;
      }
<<<<<<< HEAD
      log(`30-question pack verified (${code}).`);
      updateProgress();
      updateReadiness();
    }

    async function handleHalfpack(result) {
      const { halfpack, which, code } = result;
      const loadedAt = Date.now();
=======
      status.textContent = "Host & guest questions now come from the 30-question pack.";
      log("30-question pack verified.");
      updateProgress();
      reflectStartState();
    }

    async function handleHalfpack(result) {
      const { halfpack, which } = result;
      const normalized = normalizeHalfpackRounds(halfpack.rounds || [], which);
      const halfMeta = halfpack?.meta || {};
>>>>>>> 8d575222
      if (which === "host") {
        stage.hostOverride = {
          rounds: normalized,
          loadedAt: Date.now(),
          meta: {
            hostUid: typeof halfMeta.hostUid === "string" ? halfMeta.hostUid : "",
          },
        };
      } else {
        stage.guestOverride = {
          rounds: normalized,
          loadedAt: Date.now(),
          meta: {
            guestUid: typeof halfMeta.guestUid === "string" ? halfMeta.guestUid : "",
          },
        };
      }
      const slot = slotMap[which];
      if (slot) {
        slot.statusEl.textContent = which === "host" ? "Host (15) loaded." : "Guest (15) loaded.";
        slot.active = true;
        slot.clearBtn.disabled = false;
      }
<<<<<<< HEAD
      log(`${which} halfpack verified (${code}).`);
      updateProgress();
      updateReadiness();
    }

    async function handleMaths(result) {
      const { maths, code } = result;
      stage.mathsOverride = {
        code,
        maths: clone(maths),
        loadedAt: Date.now(),
      };
=======
      status.textContent = which === "host"
        ? "Host questions overriding base content."
        : "Guest questions overriding base content.";
      log(`${which} halfpack verified.`);
      updateProgress();
      reflectStartState();
    }

    async function handleMaths(result) {
      const { maths } = result;
      stage.mathsOverride = { maths: normalizeMaths(maths), loadedAt: Date.now() };
>>>>>>> 8d575222
      const slot = slotMap.maths;
      if (slot) {
        slot.statusEl.textContent = "Maths block loaded.";
        slot.active = true;
        slot.clearBtn.disabled = false;
      }
<<<<<<< HEAD
      log(`maths block verified (${code}).`);
      updateProgress();
      updateReadiness();
=======
      status.textContent = "Maths block overriding base content.";
      log("maths block verified.");
      updateProgress();
      reflectStartState();
>>>>>>> 8d575222
    }

    async function onFileChange(event) {
      const key = event.target?.dataset?.slotKey || "";
      const slot = key ? slotMap[key] : null;
      const file = event.target?.files?.[0];
      event.target.value = "";
      if (!file) return;

      status.textContent = "Unsealing pack…";
      if (slot) {
        slot.statusEl.textContent = "Unsealing…";
        slot.active = false;
        slot.clearBtn.disabled = true;
      }
      log(`selected ${file.name}`);
<<<<<<< HEAD

=======
>>>>>>> 8d575222
      try {
        const result = await determineSealedType(file);
        if (result.type === "full") {
          await handleFullPack(result);
        } else if (result.type === "questions") {
          await handleQuestionsPack(result);
        } else if (result.type === "half") {
          await handleHalfpack(result);
        } else if (result.type === "maths") {
          await handleMaths(result);
        }
      } catch (err) {
        const message = err?.message || "Failed to load sealed pack.";
        status.textContent = message;
        if (slot) {
          slot.statusEl.textContent = message;
          slot.active = false;
          slot.clearBtn.disabled = true;
          slot.uploadBtn.disabled = false;
        }
        log(`error: ${message}`);
        console.error("[keyroom]", err);
        return;
      }
<<<<<<< HEAD
    }

    function chooseItems(roundIndex, role) {
      const key = role === "host" ? "hostItems" : "guestItems";
      const fromHalf = role === "host" ? stage.hostOverride?.rounds?.[roundIndex]?.[key] : stage.guestOverride?.rounds?.[roundIndex]?.[key];
      const fromQuestions = stage.questionsOverride?.rounds?.[roundIndex]?.[key];
      const fromBase = stage.base?.rounds?.[roundIndex]?.[key];
      const stacks = [fromHalf, fromQuestions, fromBase];
      for (const arr of stacks) {
        if (Array.isArray(arr) && arr.length === 3) {
          return clone(arr);
        }
      }
      const fallback = [];
      stacks.forEach((arr) => {
        if (Array.isArray(arr)) {
          arr.forEach((item) => {
            if (fallback.length < 3) {
              const copy = clone(item);
              if (copy && typeof copy === "object") fallback.push(copy);
            }
          });
        }
      });
      while (fallback.length < 3) {
        fallback.push(makePlaceholderItem(role, roundIndex, fallback.length + 1));
      }
      return fallback.slice(0, 3);
    }

    function chooseInterlude(roundIndex) {
      const baseRound = stage.base?.rounds?.[roundIndex];
      const questionRound = stage.questionsOverride?.rounds?.[roundIndex];
      const hostRound = stage.hostOverride?.rounds?.[roundIndex];
      const guestRound = stage.guestOverride?.rounds?.[roundIndex];
      const candidates = [];
      if (baseRound?.interlude) candidates.push({ value: baseRound.interlude, loadedAt: stage.base?.loadedAt || 0 });
      if (questionRound?.interlude) candidates.push({ value: questionRound.interlude, loadedAt: stage.questionsOverride?.loadedAt || 0 });
      if (hostRound?.interlude) candidates.push({ value: hostRound.interlude, loadedAt: stage.hostOverride?.loadedAt || 0 });
      if (guestRound?.interlude) candidates.push({ value: guestRound.interlude, loadedAt: stage.guestOverride?.loadedAt || 0 });
      if (!candidates.length) return "<empty>";
      candidates.sort((a, b) => a.loadedAt - b.loadedAt);
      return candidates[candidates.length - 1].value || "<empty>";
    }

    function buildCompositePack(code) {
      const rounds = [];
      for (let i = 1; i <= 5; i += 1) {
        rounds.push({
          round: i,
          hostItems: chooseItems(i, "host"),
          guestItems: chooseItems(i, "guest"),
          interlude: chooseInterlude(i) || "<empty>",
        });
      }

      const maths = clone(stage.mathsOverride?.maths || stage.base?.maths) || placeholderMaths();

      const hostUid =
        stage.hostOverride?.meta?.hostUid ||
        stage.questionsOverride?.meta?.hostUid ||
        stage.base?.meta?.hostUid ||
        "daniel-001";
      const guestUid =
        stage.guestOverride?.meta?.guestUid ||
        stage.questionsOverride?.meta?.guestUid ||
        stage.base?.meta?.guestUid ||
        "jaime-001";

      const generatedAt =
        stage.base?.generatedAt ||
        stage.questionsOverride?.generatedAt ||
        new Date().toISOString();

      return {
        version: PACK_VERSION_FULL,
        meta: {
          roomCode: code,
          generatedAt,
          hostUid,
          guestUid,
        },
        rounds,
        maths,
        integrity: { checksum: "0".repeat(64), verified: true },
      };
    }

    async function startGame() {
      const code = clampCode(codeInput.value || "");
      if (code.length < 3) {
        status.textContent = "Enter a room code (3–5 letters/numbers).";
        return;
=======
    }

    function assemblePack(code) {
      const normalizedCode = clampCode(code);
      const rounds = {};
      for (let i = 1; i <= 5; i += 1) {
        rounds[i] = {
          hostItems: [],
          guestItems: [],
          interlude: PLACEHOLDER,
        };
      }

      if (stage.base) {
        for (let i = 1; i <= 5; i += 1) {
          const entry = stage.base.rounds?.[i];
          if (entry) {
            rounds[i].hostItems = clone(entry.hostItems || []);
            rounds[i].guestItems = clone(entry.guestItems || []);
            if (entry.interlude) rounds[i].interlude = entry.interlude;
          }
        }
      }

      if (stage.questionsOverride) {
        for (let i = 1; i <= 5; i += 1) {
          const entry = stage.questionsOverride.rounds?.[i];
          if (entry) {
            rounds[i].hostItems = clone(entry.hostItems || rounds[i].hostItems);
            rounds[i].guestItems = clone(entry.guestItems || rounds[i].guestItems);
            if (entry.interlude) rounds[i].interlude = entry.interlude;
          }
        }
      }

      if (stage.hostOverride) {
        for (let i = 1; i <= 5; i += 1) {
          const entry = stage.hostOverride.rounds?.[i];
          if (entry && entry.hostItems?.length) {
            rounds[i].hostItems = clone(entry.hostItems);
            if (entry.interlude && entry.interlude.trim()) {
              rounds[i].interlude = entry.interlude;
            }
          }
        }
>>>>>>> 8d575222
      }
      if (starting) return;

<<<<<<< HEAD
      starting = true;
      reflectCodeState();
      randomBtn.disabled = true;
      codeInput.disabled = true;
      status.textContent = "Preparing room…";

      let failed = false;
      try {
        const pack = buildCompositePack(code);
        await seedFirestoreFromPack(db, pack);
        await updateDoc(roomRef(code), {
          state: "coderoom",
          "timestamps.updatedAt": serverTimestamp(),
        });
        setStoredRole(code, "host");
        log(`room ${code} prepared.`);
        status.textContent = "Room ready. Heading to the Code Room…";
        location.hash = `#/coderoom?code=${code}`;
      } catch (err) {
        const message = err?.message || "Failed to start. Try again.";
        status.textContent = message;
        log(`error: ${message}`);
        console.error("[keyroom]", err);
        failed = true;
      } finally {
        starting = false;
        randomBtn.disabled = false;
        codeInput.disabled = false;
        reflectCodeState();
        updateProgress();
        if (!failed) {
          updateReadiness();
        }
      }
    }

    resetStageUI();
    if (hintedCode) {
      codeInput.value = hintedCode;
=======
      if (stage.guestOverride) {
        for (let i = 1; i <= 5; i += 1) {
          const entry = stage.guestOverride.rounds?.[i];
          if (entry && entry.guestItems?.length) {
            rounds[i].guestItems = clone(entry.guestItems);
            if (entry.interlude && entry.interlude.trim()) {
              rounds[i].interlude = entry.interlude;
            }
          }
        }
      }

      const assembledRounds = [];
      for (let i = 1; i <= 5; i += 1) {
        assembledRounds.push({
          round: i,
          hostItems: padItems(rounds[i].hostItems),
          guestItems: padItems(rounds[i].guestItems),
          interlude:
            typeof rounds[i].interlude === "string" && rounds[i].interlude.trim()
              ? rounds[i].interlude
              : PLACEHOLDER,
        });
      }

      let maths = normalizeMaths(stage.mathsOverride?.maths || stage.base?.maths || null);
      if (stage.mathsOverride?.maths) {
        maths = normalizeMaths(stage.mathsOverride.maths);
      }

      const hostUid =
        stage.hostOverride?.meta?.hostUid ||
        stage.questionsOverride?.meta?.hostUid ||
        stage.base?.meta?.hostUid ||
        DEFAULT_HOST_UID;
      const guestUid =
        stage.guestOverride?.meta?.guestUid ||
        stage.questionsOverride?.meta?.guestUid ||
        stage.base?.meta?.guestUid ||
        DEFAULT_GUEST_UID;
      const generatedAt =
        stage.base?.generatedAt || stage.questionsOverride?.generatedAt || new Date().toISOString();

      const pack = {
        version: PACK_VERSION_FULL,
        meta: {
          roomCode: normalizedCode,
          hostUid,
          guestUid,
          generatedAt,
        },
        rounds: assembledRounds,
        maths,
        integrity: { checksum: "0".repeat(64), verified: true },
      };

      return pack;
    }

    async function startGame() {
      const code = clampCode(codeInput.value);
      if (code.length < 3) {
        status.textContent = "Enter a valid room code first.";
        return;
      }
      startBtn.disabled = true;
      startBtn.classList.remove("throb");
      status.textContent = "Seeding Firestore…";
      const pack = assemblePack(code);
      try {
        await seedFirestoreFromPack(db, pack);
        await updateDoc(roomRef(code), {
          state: "coderoom",
          "countdown.startAt": null,
          "links.guestReady": false,
          "timestamps.updatedAt": serverTimestamp(),
        });
        setStoredRole(code, "host");
        log(`room ${code} prepared; waiting in code room.`);
        location.hash = `#/coderoom?code=${code}`;
      } catch (err) {
        console.error("[keyroom] start failed", err);
        status.textContent = err?.message || "Failed to start. Please try again.";
        startBtn.disabled = false;
        reflectStartState();
      }
>>>>>>> 8d575222
    }
    reflectCodeState();

<<<<<<< HEAD
    codeInput.addEventListener("input", reflectCodeState);
    codeInput.addEventListener("keydown", (event) => {
      if (event.key === "Enter") {
        event.preventDefault();
        startGame();
      }
    });
    randomBtn.addEventListener("click", () => {
      codeInput.value = generateRandomCode();
      reflectCodeState();
    });
    startBtn.addEventListener("click", startGame);
=======
    startBtn.addEventListener("click", startGame);

    updateProgress();
    reflectStartState();
>>>>>>> 8d575222
  },

  async unmount() {},
};<|MERGE_RESOLUTION|>--- conflicted
+++ resolved
@@ -1,18 +1,9 @@
 // /src/views/KeyRoom.js
-<<<<<<< HEAD
 // Host-only staging area for sealed packs and manual room code entry.
 // • Allows uploading any mix of full/half/question/maths packs (codes can differ).
 // • START assembles a composite pack (filling gaps with “<empty>” placeholders) and seeds Firestore.
 // • Room code is taken from the on-screen textbox (or RANDOM button) when START is pressed.
 // • After seeding the host is routed to the Code Room while Jaime waits to join.
-=======
-// Host-only sealed-pack upload flow (revamped).
-// - Host chooses a room code manually (or via Random button) and presses START to seed Firestore.
-// - Any sealed file title can be uploaded in any order; we no longer require matching codes.
-// - Full packs provide the baseline; optional question/maths overrides replace matching sections.
-// - When START fires we build a composite pack, filling missing content with "<empty>",
-//   seed Firestore, stamp the room into "coderoom" state, then route to #/coderoom.
->>>>>>> 8d575222
 
 import { ensureAuth, db } from "../lib/firebase.js";
 import { doc, updateDoc, serverTimestamp } from "firebase/firestore";
@@ -25,11 +16,7 @@
   DEMO_PACK_PASSWORD,
   PACK_VERSION_FULL,
 } from "../lib/seedUnsealer.js";
-<<<<<<< HEAD
 import { clampCode, getHashParams, setStoredRole } from "../lib/util.js";
-=======
-import { clampCode, copyToClipboard, getHashParams, setStoredRole } from "../lib/util.js";
->>>>>>> 8d575222
 
 function el(tag, attrs = {}, kids = []) {
   const node = document.createElement(tag);
@@ -341,11 +328,7 @@
     const intro = el(
       "div",
       { class: "mono", style: "margin-bottom:10px;" },
-<<<<<<< HEAD
       "Upload any Jemima sealed packs (optional), pick a room code, then press START."
-=======
-      "Upload Jemima’s sealed packs, pick a code, then press START."
->>>>>>> 8d575222
     );
     card.appendChild(intro);
 
@@ -488,7 +471,6 @@
     );
     card.appendChild(progressLine);
 
-<<<<<<< HEAD
     const status = el(
       "div",
       { class: "mono small", style: "margin-top:10px;min-height:18px;" },
@@ -496,8 +478,6 @@
     );
     card.appendChild(status);
 
-=======
->>>>>>> 8d575222
     const metaRow = el("div", {
       class: "mono small",
       style: "margin-top:6px;display:none;justify-content:center;align-items:center;gap:6px;",
@@ -515,7 +495,6 @@
 
     const startRow = el("div", {
       class: "mono",
-<<<<<<< HEAD
       style:
         "margin-top:18px;display:flex;flex-direction:column;gap:10px;align-items:center;justify-content:center;",
     });
@@ -532,9 +511,6 @@
       autocomplete: "off",
       autocapitalize: "characters",
       maxlength: "5",
-=======
-      style: "margin-top:16px;display:flex;justify-content:center;",
->>>>>>> 8d575222
     });
     const codeRow = el(
       "div",
@@ -561,7 +537,6 @@
     });
     card.appendChild(logEl);
 
-<<<<<<< HEAD
     const backBtn = el(
       "button",
       { class: "btn outline", type: "button", style: "margin-top:12px;" },
@@ -588,39 +563,6 @@
     let stage = createStage();
     let starting = false;
 
-=======
-    const stage = {
-      base: null,
-      questionsOverride: null,
-      hostOverride: null,
-      guestOverride: null,
-      mathsOverride: null,
-    };
-
-    function updateProgress() {
-      const hostSource = stage.hostOverride
-        ? "Host (15)"
-        : stage.questionsOverride
-        ? "All Questions (30)"
-        : stage.base
-        ? "Full Pack"
-        : "—";
-      const guestSource = stage.guestOverride
-        ? "Guest (15)"
-        : stage.questionsOverride
-        ? "All Questions (30)"
-        : stage.base
-        ? "Full Pack"
-        : "—";
-      const mathsSource = stage.mathsOverride
-        ? "Maths Pack"
-        : stage.base?.maths
-        ? "Full Pack"
-        : "—";
-      progressLine.textContent = `Sources → Host: ${hostSource} · Guest: ${guestSource} · Maths: ${mathsSource}`;
-    }
-
->>>>>>> 8d575222
     function log(message) {
       const stamp = new Date().toISOString().split("T")[1].replace(/Z$/, "");
       logEl.textContent += `[${stamp}] ${message}\n`;
@@ -628,7 +570,6 @@
       console.log(`[keyroom] ${message}`);
     }
 
-<<<<<<< HEAD
     function getSourceLabel(kind) {
       if (kind === "host") {
         if (stage.hostOverride) return labelWithCode("Host (15)", stage.hostOverride);
@@ -699,29 +640,12 @@
       metaRow.style.display = "none";
       updateProgress();
       updateReadiness();
-=======
-    function reflectStartState() {
-      const code = clampCode(codeInput.value);
-      const ready = code.length >= 3;
-      startBtn.disabled = !ready;
-      startBtn.classList.toggle("throb", ready);
-      if (!ready) {
-        status.textContent = "Enter a 3–5 character code to enable START.";
-      } else if (!stage.base && !stage.questionsOverride && !stage.hostOverride && !stage.guestOverride) {
-        status.textContent = "Starting without uploads. Placeholders will read <empty>.";
-      } else {
-        status.textContent = "Press START when you’re ready.";
-      }
->>>>>>> 8d575222
     }
 
     function clearSlot(key) {
       const slot = slotMap[key];
       if (!slot) return;
-<<<<<<< HEAD
-
-=======
->>>>>>> 8d575222
+
       if (key === "full") {
         stage.base = null;
         generatedLabel.textContent = "";
@@ -729,7 +653,6 @@
         log("full pack cleared.");
       } else if (key === "questions") {
         stage.questionsOverride = null;
-<<<<<<< HEAD
         log("questions pack cleared.");
       } else if (key === "host") {
         stage.hostOverride = null;
@@ -740,20 +663,11 @@
       } else if (key === "maths") {
         stage.mathsOverride = null;
         log("maths block cleared.");
-=======
-      } else if (key === "host") {
-        stage.hostOverride = null;
-      } else if (key === "guest") {
-        stage.guestOverride = null;
-      } else if (key === "maths") {
-        stage.mathsOverride = null;
->>>>>>> 8d575222
       }
       slot.statusEl.textContent = slot.initialText;
       slot.active = false;
       slot.clearBtn.disabled = true;
       slot.uploadBtn.disabled = false;
-<<<<<<< HEAD
 
       updateProgress();
       updateReadiness();
@@ -831,37 +745,12 @@
 
     async function handleFullPack(result) {
       const { pack, code } = result;
-=======
-      status.textContent = `${slot.label || slot.key} cleared.`;
-      log(`${key} cleared.`);
-      updateProgress();
-      reflectStartState();
-    }
-
-    async function handleFullPack(result) {
-      const { pack } = result;
-      stage.questionsOverride = null;
-      stage.hostOverride = null;
-      stage.guestOverride = null;
-      stage.mathsOverride = null;
-      Object.entries(slotMap).forEach(([key, slot]) => {
-        if (!slot || key === "full") return;
-        slot.statusEl.textContent = slot.initialText;
-        slot.active = false;
-        slot.clearBtn.disabled = true;
-      });
->>>>>>> 8d575222
       stage.base = {
         rounds: normalizeFullRounds(pack.rounds || []),
         maths: normalizeMaths(pack.maths),
         meta: {
-<<<<<<< HEAD
           hostUid: pack.meta?.hostUid || "daniel-001",
           guestUid: pack.meta?.guestUid || "jaime-001",
-=======
-          hostUid: pack.meta?.hostUid || DEFAULT_HOST_UID,
-          guestUid: pack.meta?.guestUid || DEFAULT_GUEST_UID,
->>>>>>> 8d575222
         },
         generatedAt: pack.meta?.generatedAt || new Date().toISOString(),
         checksum: pack.integrity?.checksum || "",
@@ -873,39 +762,18 @@
         slot.active = true;
         slot.clearBtn.disabled = false;
       }
-<<<<<<< HEAD
       applyGeneratedAt(stage.base.generatedAt);
       log(`unsealed pack ${code}`);
-=======
-      const when = new Date(stage.base.generatedAt);
-      if (!Number.isNaN(when.valueOf())) {
-        generatedLabel.textContent = `Generated ${when.toLocaleString()}`;
-        metaRow.style.display = "inline-flex";
-      } else {
-        generatedLabel.textContent = "";
-        metaRow.style.display = "none";
-      }
-      status.textContent = "Full pack loaded. Overrides will replace matching sections.";
-      log("full pack verified.");
->>>>>>> 8d575222
       if (stage.base.checksum) {
         log(`checksum OK (${stage.base.checksum.slice(0, 8)}…)`);
       }
       updateProgress();
-<<<<<<< HEAD
       updateReadiness();
     }
 
     async function handleQuestionsPack(result) {
       const { questions, code } = result;
       const qMeta = questions.meta || {};
-=======
-      reflectStartState();
-    }
-
-    async function handleQuestionsPack(result) {
-      const { questions } = result;
->>>>>>> 8d575222
       stage.questionsOverride = {
         rounds: normalizeFullRounds(questions.rounds || []),
         meta: {
@@ -924,7 +792,6 @@
         slot.active = true;
         slot.clearBtn.disabled = false;
       }
-<<<<<<< HEAD
       log(`30-question pack verified (${code}).`);
       updateProgress();
       updateReadiness();
@@ -933,18 +800,6 @@
     async function handleHalfpack(result) {
       const { halfpack, which, code } = result;
       const loadedAt = Date.now();
-=======
-      status.textContent = "Host & guest questions now come from the 30-question pack.";
-      log("30-question pack verified.");
-      updateProgress();
-      reflectStartState();
-    }
-
-    async function handleHalfpack(result) {
-      const { halfpack, which } = result;
-      const normalized = normalizeHalfpackRounds(halfpack.rounds || [], which);
-      const halfMeta = halfpack?.meta || {};
->>>>>>> 8d575222
       if (which === "host") {
         stage.hostOverride = {
           rounds: normalized,
@@ -968,7 +823,6 @@
         slot.active = true;
         slot.clearBtn.disabled = false;
       }
-<<<<<<< HEAD
       log(`${which} halfpack verified (${code}).`);
       updateProgress();
       updateReadiness();
@@ -981,35 +835,15 @@
         maths: clone(maths),
         loadedAt: Date.now(),
       };
-=======
-      status.textContent = which === "host"
-        ? "Host questions overriding base content."
-        : "Guest questions overriding base content.";
-      log(`${which} halfpack verified.`);
-      updateProgress();
-      reflectStartState();
-    }
-
-    async function handleMaths(result) {
-      const { maths } = result;
-      stage.mathsOverride = { maths: normalizeMaths(maths), loadedAt: Date.now() };
->>>>>>> 8d575222
       const slot = slotMap.maths;
       if (slot) {
         slot.statusEl.textContent = "Maths block loaded.";
         slot.active = true;
         slot.clearBtn.disabled = false;
       }
-<<<<<<< HEAD
       log(`maths block verified (${code}).`);
       updateProgress();
       updateReadiness();
-=======
-      status.textContent = "Maths block overriding base content.";
-      log("maths block verified.");
-      updateProgress();
-      reflectStartState();
->>>>>>> 8d575222
     }
 
     async function onFileChange(event) {
@@ -1026,10 +860,7 @@
         slot.clearBtn.disabled = true;
       }
       log(`selected ${file.name}`);
-<<<<<<< HEAD
-
-=======
->>>>>>> 8d575222
+
       try {
         const result = await determineSealedType(file);
         if (result.type === "full") {
@@ -1054,7 +885,6 @@
         console.error("[keyroom]", err);
         return;
       }
-<<<<<<< HEAD
     }
 
     function chooseItems(roundIndex, role) {
@@ -1148,57 +978,9 @@
       if (code.length < 3) {
         status.textContent = "Enter a room code (3–5 letters/numbers).";
         return;
-=======
-    }
-
-    function assemblePack(code) {
-      const normalizedCode = clampCode(code);
-      const rounds = {};
-      for (let i = 1; i <= 5; i += 1) {
-        rounds[i] = {
-          hostItems: [],
-          guestItems: [],
-          interlude: PLACEHOLDER,
-        };
-      }
-
-      if (stage.base) {
-        for (let i = 1; i <= 5; i += 1) {
-          const entry = stage.base.rounds?.[i];
-          if (entry) {
-            rounds[i].hostItems = clone(entry.hostItems || []);
-            rounds[i].guestItems = clone(entry.guestItems || []);
-            if (entry.interlude) rounds[i].interlude = entry.interlude;
-          }
-        }
-      }
-
-      if (stage.questionsOverride) {
-        for (let i = 1; i <= 5; i += 1) {
-          const entry = stage.questionsOverride.rounds?.[i];
-          if (entry) {
-            rounds[i].hostItems = clone(entry.hostItems || rounds[i].hostItems);
-            rounds[i].guestItems = clone(entry.guestItems || rounds[i].guestItems);
-            if (entry.interlude) rounds[i].interlude = entry.interlude;
-          }
-        }
-      }
-
-      if (stage.hostOverride) {
-        for (let i = 1; i <= 5; i += 1) {
-          const entry = stage.hostOverride.rounds?.[i];
-          if (entry && entry.hostItems?.length) {
-            rounds[i].hostItems = clone(entry.hostItems);
-            if (entry.interlude && entry.interlude.trim()) {
-              rounds[i].interlude = entry.interlude;
-            }
-          }
-        }
->>>>>>> 8d575222
       }
       if (starting) return;
 
-<<<<<<< HEAD
       starting = true;
       reflectCodeState();
       randomBtn.disabled = true;
@@ -1238,98 +1020,9 @@
     resetStageUI();
     if (hintedCode) {
       codeInput.value = hintedCode;
-=======
-      if (stage.guestOverride) {
-        for (let i = 1; i <= 5; i += 1) {
-          const entry = stage.guestOverride.rounds?.[i];
-          if (entry && entry.guestItems?.length) {
-            rounds[i].guestItems = clone(entry.guestItems);
-            if (entry.interlude && entry.interlude.trim()) {
-              rounds[i].interlude = entry.interlude;
-            }
-          }
-        }
-      }
-
-      const assembledRounds = [];
-      for (let i = 1; i <= 5; i += 1) {
-        assembledRounds.push({
-          round: i,
-          hostItems: padItems(rounds[i].hostItems),
-          guestItems: padItems(rounds[i].guestItems),
-          interlude:
-            typeof rounds[i].interlude === "string" && rounds[i].interlude.trim()
-              ? rounds[i].interlude
-              : PLACEHOLDER,
-        });
-      }
-
-      let maths = normalizeMaths(stage.mathsOverride?.maths || stage.base?.maths || null);
-      if (stage.mathsOverride?.maths) {
-        maths = normalizeMaths(stage.mathsOverride.maths);
-      }
-
-      const hostUid =
-        stage.hostOverride?.meta?.hostUid ||
-        stage.questionsOverride?.meta?.hostUid ||
-        stage.base?.meta?.hostUid ||
-        DEFAULT_HOST_UID;
-      const guestUid =
-        stage.guestOverride?.meta?.guestUid ||
-        stage.questionsOverride?.meta?.guestUid ||
-        stage.base?.meta?.guestUid ||
-        DEFAULT_GUEST_UID;
-      const generatedAt =
-        stage.base?.generatedAt || stage.questionsOverride?.generatedAt || new Date().toISOString();
-
-      const pack = {
-        version: PACK_VERSION_FULL,
-        meta: {
-          roomCode: normalizedCode,
-          hostUid,
-          guestUid,
-          generatedAt,
-        },
-        rounds: assembledRounds,
-        maths,
-        integrity: { checksum: "0".repeat(64), verified: true },
-      };
-
-      return pack;
-    }
-
-    async function startGame() {
-      const code = clampCode(codeInput.value);
-      if (code.length < 3) {
-        status.textContent = "Enter a valid room code first.";
-        return;
-      }
-      startBtn.disabled = true;
-      startBtn.classList.remove("throb");
-      status.textContent = "Seeding Firestore…";
-      const pack = assemblePack(code);
-      try {
-        await seedFirestoreFromPack(db, pack);
-        await updateDoc(roomRef(code), {
-          state: "coderoom",
-          "countdown.startAt": null,
-          "links.guestReady": false,
-          "timestamps.updatedAt": serverTimestamp(),
-        });
-        setStoredRole(code, "host");
-        log(`room ${code} prepared; waiting in code room.`);
-        location.hash = `#/coderoom?code=${code}`;
-      } catch (err) {
-        console.error("[keyroom] start failed", err);
-        status.textContent = err?.message || "Failed to start. Please try again.";
-        startBtn.disabled = false;
-        reflectStartState();
-      }
->>>>>>> 8d575222
     }
     reflectCodeState();
 
-<<<<<<< HEAD
     codeInput.addEventListener("input", reflectCodeState);
     codeInput.addEventListener("keydown", (event) => {
       if (event.key === "Enter") {
@@ -1342,12 +1035,6 @@
       reflectCodeState();
     });
     startBtn.addEventListener("click", startGame);
-=======
-    startBtn.addEventListener("click", startGame);
-
-    updateProgress();
-    reflectStartState();
->>>>>>> 8d575222
   },
 
   async unmount() {},
